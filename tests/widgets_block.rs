--- conflicted
+++ resolved
@@ -12,14 +12,8 @@
 fn widgets_block_renders() {
     let backend = TestBackend::new(10, 10);
     let mut terminal = Terminal::new(backend).unwrap();
-<<<<<<< HEAD
-    let block = Block::default()
-        .title_top(Span::styled("Title", Style::default().fg(Color::LightBlue)))
-        .borders(Borders::ALL);
-=======
     let block =
-        Block::bordered().title(Span::styled("Title", Style::default().fg(Color::LightBlue)));
->>>>>>> aa4260f9
+        Block::bordered().title_top(Span::styled("Title", Style::default().fg(Color::LightBlue)));
     terminal
         .draw(|frame| frame.render_widget(block, Rect::new(0, 0, 8, 8)))
         .unwrap();
@@ -56,68 +50,40 @@
 
     // Left overrides the center
     test_case(
-<<<<<<< HEAD
-        Block::default()
+        Block::new()
             .title_top(Line::from("aaaaa").left_aligned())
             .title_top(Line::from("bbb").centered())
             .title_top(Line::from("ccc").right_aligned()),
-=======
-        Block::new()
-            .title(Title::from("aaaaa").alignment(Alignment::Left))
-            .title(Title::from("bbb").alignment(Alignment::Center))
-            .title(Title::from("ccc").alignment(Alignment::Right)),
->>>>>>> aa4260f9
         Rect::new(0, 0, 10, 1),
         Buffer::with_lines(vec!["aaaaab ccc"]),
     );
 
     // Left alignment overrides the center alignment which overrides the right alignment
     test_case(
-<<<<<<< HEAD
-        Block::default()
+        Block::new()
             .title_top(Line::from("aaaaa").left_aligned())
             .title_top(Line::from("bbbbb").centered())
             .title_top(Line::from("ccccc").right_aligned()),
-=======
-        Block::new()
-            .title(Title::from("aaaaa").alignment(Alignment::Left))
-            .title(Title::from("bbbbb").alignment(Alignment::Center))
-            .title(Title::from("ccccc").alignment(Alignment::Right)),
->>>>>>> aa4260f9
         Rect::new(0, 0, 11, 1),
         Buffer::with_lines(vec!["aaaaabbbccc"]),
     );
 
     // Multiple left alignment overrides the center alignment and the right alignment
     test_case(
-<<<<<<< HEAD
-        Block::default()
+        Block::new()
             .title_top(Line::from("aaaaa").left_aligned())
             .title_top(Line::from("aaaaa").left_aligned())
             .title_top(Line::from("bbbbb").centered())
             .title_top(Line::from("ccccc").right_aligned()),
-=======
-        Block::new()
-            .title(Title::from("aaaaa").alignment(Alignment::Left))
-            .title(Title::from("aaaaa").alignment(Alignment::Left))
-            .title(Title::from("bbbbb").alignment(Alignment::Center))
-            .title(Title::from("ccccc").alignment(Alignment::Right)),
->>>>>>> aa4260f9
         Rect::new(0, 0, 11, 1),
         Buffer::with_lines(vec!["aaaaabaaaaa"]),
     );
 
     // The right alignment doesn't override the center alignment, but pierces through it
     test_case(
-<<<<<<< HEAD
-        Block::default()
+        Block::new()
             .title_top(Line::from("bbbbb").centered())
             .title_top(Line::from("ccccccccccc").right_aligned()),
-=======
-        Block::new()
-            .title(Title::from("bbbbb").alignment(Alignment::Center))
-            .title(Title::from("ccccccccccc").alignment(Alignment::Right)),
->>>>>>> aa4260f9
         Rect::new(0, 0, 11, 1),
         Buffer::with_lines(vec!["cccbbbbbccc"]),
     );
@@ -146,123 +112,69 @@
     ];
     for (borders, symbol) in one_cell_test_cases {
         test_case(
-<<<<<<< HEAD
-            Block::default().title_top("Test").borders(borders),
-=======
-            Block::new().borders(borders).title("Test"),
->>>>>>> aa4260f9
+            Block::new().borders(borders).title_top("Test"),
             Rect::new(0, 0, 0, 0),
             Buffer::empty(Rect::new(0, 0, 0, 0)),
         );
         test_case(
-<<<<<<< HEAD
-            Block::default().title_top("Test").borders(borders),
-=======
-            Block::new().borders(borders).title("Test"),
->>>>>>> aa4260f9
+            Block::new().borders(borders).title_top("Test"),
             Rect::new(0, 0, 1, 0),
             Buffer::empty(Rect::new(0, 0, 1, 0)),
         );
         test_case(
-<<<<<<< HEAD
-            Block::default().title_top("Test").borders(borders),
-=======
-            Block::new().borders(borders).title("Test"),
->>>>>>> aa4260f9
+            Block::new().borders(borders).title_top("Test"),
             Rect::new(0, 0, 0, 1),
             Buffer::empty(Rect::new(0, 0, 0, 1)),
         );
         test_case(
-<<<<<<< HEAD
-            Block::default().title_top("Test").borders(borders),
-=======
-            Block::new().borders(borders).title("Test"),
->>>>>>> aa4260f9
+            Block::new().borders(borders).title_top("Test"),
             Rect::new(0, 0, 1, 1),
             Buffer::with_lines(vec![symbol]),
         );
     }
     test_case(
-<<<<<<< HEAD
-        Block::default().title_top("Test").borders(Borders::LEFT),
-=======
-        Block::new().borders(Borders::LEFT).title("Test"),
->>>>>>> aa4260f9
+        Block::new().borders(Borders::LEFT).title_top("Test"),
         Rect::new(0, 0, 4, 1),
         Buffer::with_lines(vec!["│Tes"]),
     );
     test_case(
-<<<<<<< HEAD
-        Block::default().title_top("Test").borders(Borders::RIGHT),
-=======
-        Block::new().borders(Borders::RIGHT).title("Test"),
->>>>>>> aa4260f9
+        Block::new().borders(Borders::RIGHT).title_top("Test"),
         Rect::new(0, 0, 4, 1),
         Buffer::with_lines(vec!["Tes│"]),
     );
     test_case(
-<<<<<<< HEAD
-        Block::default().title_top("Test").borders(Borders::RIGHT),
-=======
-        Block::new().borders(Borders::RIGHT).title("Test"),
->>>>>>> aa4260f9
+        Block::new().borders(Borders::RIGHT).title_top("Test"),
         Rect::new(0, 0, 4, 1),
         Buffer::with_lines(vec!["Tes│"]),
     );
     test_case(
-<<<<<<< HEAD
-        Block::default()
-            .title_top("Test")
-            .borders(Borders::LEFT | Borders::RIGHT),
-=======
         Block::new()
             .borders(Borders::LEFT | Borders::RIGHT)
-            .title("Test"),
->>>>>>> aa4260f9
+            .title_top("Test"),
         Rect::new(0, 0, 4, 1),
         Buffer::with_lines(vec!["│Te│"]),
     );
     test_case(
-<<<<<<< HEAD
-        Block::default().title_top("Test").borders(Borders::TOP),
-=======
-        Block::new().borders(Borders::TOP).title("Test"),
->>>>>>> aa4260f9
+        Block::new().borders(Borders::TOP).title_top("Test"),
         Rect::new(0, 0, 4, 1),
         Buffer::with_lines(vec!["Test"]),
     );
     test_case(
-<<<<<<< HEAD
-        Block::default().title_top("Test").borders(Borders::TOP),
-=======
-        Block::new().borders(Borders::TOP).title("Test"),
->>>>>>> aa4260f9
+        Block::new().borders(Borders::TOP).title_top("Test"),
         Rect::new(0, 0, 5, 1),
         Buffer::with_lines(vec!["Test─"]),
     );
     test_case(
-<<<<<<< HEAD
-        Block::default()
-            .title_top("Test")
-            .borders(Borders::LEFT | Borders::TOP),
-=======
         Block::new()
             .borders(Borders::LEFT | Borders::TOP)
-            .title("Test"),
->>>>>>> aa4260f9
+            .title_top("Test"),
         Rect::new(0, 0, 5, 1),
         Buffer::with_lines(vec!["┌Test"]),
     );
     test_case(
-<<<<<<< HEAD
-        Block::default()
-            .title_top("Test")
-            .borders(Borders::LEFT | Borders::TOP),
-=======
         Block::new()
             .borders(Borders::LEFT | Borders::TOP)
-            .title("Test"),
->>>>>>> aa4260f9
+            .title_top("Test"),
         Rect::new(0, 0, 6, 1),
         Buffer::with_lines(vec!["┌Test─"]),
     );
@@ -277,23 +189,14 @@
         let backend = TestBackend::new(15, 3);
         let mut terminal = Terminal::new(backend).unwrap();
 
-<<<<<<< HEAD
-        let block1 = Block::default()
-            .title_top(Line::from(Span::styled("Title", Style::default())).alignment(alignment))
-            .borders(borders);
-
-        let block2 = Block::default()
-            .title_top("Title")
-=======
         let block1 = Block::new()
             .borders(borders)
-            .title(Title::from(Span::styled("Title", Style::default())).alignment(alignment));
+            .title_top(Title::from(Span::styled("Title", Style::default())).alignment(alignment));
 
         let block2 = Block::new()
-            .borders(borders)
->>>>>>> aa4260f9
+            .title_top("Title")
             .title_alignment(alignment)
-            .title("Title");
+            .borders(borders);
 
         let area = Rect::new(1, 0, 13, 3);
 
@@ -480,15 +383,8 @@
         let backend = TestBackend::new(15, 3);
         let mut terminal = Terminal::new(backend).unwrap();
 
-<<<<<<< HEAD
         let title = Line::from(Span::styled("Title", Style::default())).alignment(alignment);
-        let block = Block::default().title_bottom(title).borders(borders);
-=======
-        let title = Title::from(Span::styled("Title", Style::default()))
-            .alignment(alignment)
-            .position(Position::Bottom);
-        let block = Block::new().borders(borders).title(title);
->>>>>>> aa4260f9
+        let block = Block::new().title_bottom(title).borders(borders);
         let area = Rect::new(1, 0, 13, 3);
         terminal
             .draw(|frame| frame.render_widget(block, area))
@@ -671,14 +567,10 @@
         let backend = TestBackend::new(15, 3);
         let mut terminal = Terminal::new(backend).unwrap();
 
-<<<<<<< HEAD
-        let block = Block::default()
+        let block = Block::new()
             .title_top(title_a)
             .title_top(title_b)
             .borders(borders);
-=======
-        let block = Block::new().borders(borders).title(title_a).title(title_b);
->>>>>>> aa4260f9
 
         let area = Rect::new(1, 0, 13, 3);
 
