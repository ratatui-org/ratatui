use std::io;

use ratatui::{
    backend::TestBackend,
    buffer::Buffer,
    layout::Rect,
    style::{Color, Style, Stylize},
    widgets::{BarChart, Block, Paragraph},
    Terminal,
};

#[test]
fn barchart_can_be_stylized() {
    let barchart = BarChart::default()
        .on_white()
        .bar_style(Style::new().red())
        .bar_width(2)
        .value_style(Style::new().green())
        .label_style(Style::new().blue())
        .data(&[("A", 1), ("B", 2), ("C", 3)])
        .max(3);

    let area = Rect::new(0, 0, 9, 5);
    let mut terminal = Terminal::new(TestBackend::new(9, 6)).unwrap();
    terminal
        .draw(|f| {
            f.render_widget(barchart, area);
        })
        .unwrap();

    let mut expected = Buffer::with_lines(vec![
        "      ██ ",
        "   ▅▅ ██ ",
        "▂▂ ██ ██ ",
        "1█ 2█ 3█ ",
        "A  B  C  ",
        "         ",
    ]);
    for y in area.y..area.height {
        // background
        for x in area.x..area.width {
            expected.get_mut(x, y).set_bg(Color::White);
        }
        // bars
        for x in [0, 1, 3, 4, 6, 7] {
            expected.get_mut(x, y).set_fg(Color::Red);
        }
    }
    // values
    for x in 0..3 {
        expected.get_mut(x * 3, 3).set_fg(Color::Green);
    }
    // labels
    for x in 0..3 {
        expected.get_mut(x * 3, 4).set_fg(Color::Blue);
        expected.get_mut(x * 3 + 1, 4).set_fg(Color::Reset);
    }

    terminal.backend().assert_buffer(&expected);
}

#[test]
fn block_can_be_stylized() -> io::Result<()> {
<<<<<<< HEAD
    let block = Block::default()
        .title_top("Title".light_blue())
=======
    let block = Block::bordered()
        .title("Title".light_blue())
>>>>>>> aa4260f9
        .on_cyan()
        .cyan();

    let area = Rect::new(0, 0, 8, 3);
    let mut terminal = Terminal::new(TestBackend::new(11, 4))?;
    terminal.draw(|f| {
        f.render_widget(block, area);
    })?;

    let mut expected = Buffer::with_lines(vec![
        "┌Title─┐   ",
        "│      │   ",
        "└──────┘   ",
        "           ",
    ]);
    for x in area.x..area.width {
        for y in area.y..area.height {
            expected
                .get_mut(x, y)
                .set_fg(Color::Cyan)
                .set_bg(Color::Cyan);
        }
    }
    for x in 1..=5 {
        expected.get_mut(x, 0).set_fg(Color::LightBlue);
    }

    terminal.backend().assert_buffer(&expected);
    Ok(())
}

#[test]
fn paragraph_can_be_stylized() -> io::Result<()> {
    let paragraph = Paragraph::new("Text".cyan());

    let area = Rect::new(0, 0, 10, 1);
    let mut terminal = Terminal::new(TestBackend::new(10, 1))?;
    terminal.draw(|f| {
        f.render_widget(paragraph, area);
    })?;

    let mut expected = Buffer::with_lines(vec!["Text      "]);
    for x in 0..4 {
        expected.get_mut(x, 0).set_fg(Color::Cyan);
    }
    terminal.backend().assert_buffer(&expected);
    Ok(())
}<|MERGE_RESOLUTION|>--- conflicted
+++ resolved
@@ -61,15 +61,10 @@
 
 #[test]
 fn block_can_be_stylized() -> io::Result<()> {
-<<<<<<< HEAD
-    let block = Block::default()
+    let block = Block::bordered()
         .title_top("Title".light_blue())
-=======
-    let block = Block::bordered()
-        .title("Title".light_blue())
->>>>>>> aa4260f9
         .on_cyan()
-        .cyan();
+        .cyan()
 
     let area = Rect::new(0, 0, 8, 3);
     let mut terminal = Terminal::new(TestBackend::new(11, 4))?;
