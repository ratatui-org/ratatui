use crate::{
    style::Color,
    widgets::canvas::{Line, Painter, Shape},
};

/// A rectangle to draw on a [`Canvas`](super::Canvas)
///
/// Sizes used here are **not** in terminal cell. This is much more similar to the
/// mathematic coordinate system.
#[derive(Debug, Default, Clone, PartialEq)]
pub struct Rectangle {
    /// The `x` position of the rectangle.
    ///
    /// The rectangle is positioned from its bottom left corner.
    pub x: f64,
    /// The `y` position of the rectangle.
    ///
    /// The rectangle is positioned from its bottom left corner.
    pub y: f64,
    /// The width of the rectangle.
    pub width: f64,
    /// The height of the rectangle.
    pub height: f64,
    /// The color of the rectangle.
    pub color: Color,
}

impl Shape for Rectangle {
    fn draw(&self, painter: &mut Painter) {
        let lines: [Line; 4] = [
            Line {
                x1: self.x,
                y1: self.y,
                x2: self.x,
                y2: self.y + self.height,
                color: self.color,
            },
            Line {
                x1: self.x,
                y1: self.y + self.height,
                x2: self.x + self.width,
                y2: self.y + self.height,
                color: self.color,
            },
            Line {
                x1: self.x + self.width,
                y1: self.y,
                x2: self.x + self.width,
                y2: self.y + self.height,
                color: self.color,
            },
            Line {
                x1: self.x,
                y1: self.y,
                x2: self.x + self.width,
                y2: self.y,
                color: self.color,
            },
        ];
        for line in &lines {
            line.draw(painter);
        }
    }
}

#[cfg(test)]
mod tests {
    use super::*;
    use crate::{prelude::*, widgets::canvas::Canvas};

    #[test]
    fn draw_block_lines() {
        let mut buffer = Buffer::empty(Rect::new(0, 0, 10, 10));
        let canvas = Canvas::default()
            .marker(Marker::Block)
            .x_bounds([0.0, 10.0])
            .y_bounds([0.0, 10.0])
            .paint(|context| {
                context.draw(&Rectangle {
                    x: 0.0,
                    y: 0.0,
                    width: 10.0,
                    height: 10.0,
                    color: Color::Red,
                });
            });
        canvas.render(buffer.area, &mut buffer);
        let mut expected = Buffer::with_lines([
            "██████████",
            "█        █",
            "█        █",
            "█        █",
            "█        █",
            "█        █",
            "█        █",
            "█        █",
            "█        █",
            "██████████",
        ]);
        expected.set_style(buffer.area, Style::new().red());
<<<<<<< HEAD
        expected.set_style(buffer.area.inner(Margin::new(1, 1)), Style::reset());
        assert_buffer_eq!(buffer, expected);
=======
        expected.set_style(buffer.area.inner(&Margin::new(1, 1)), Style::reset());
        assert_eq!(buffer, expected);
>>>>>>> 257db625
    }

    #[test]
    fn draw_half_block_lines() {
        let mut buffer = Buffer::empty(Rect::new(0, 0, 10, 10));
        let canvas = Canvas::default()
            .marker(Marker::HalfBlock)
            .x_bounds([0.0, 10.0])
            .y_bounds([0.0, 10.0])
            .paint(|context| {
                context.draw(&Rectangle {
                    x: 0.0,
                    y: 0.0,
                    width: 10.0,
                    height: 10.0,
                    color: Color::Red,
                });
            });
        canvas.render(buffer.area, &mut buffer);
        let mut expected = Buffer::with_lines([
            "█▀▀▀▀▀▀▀▀█",
            "█        █",
            "█        █",
            "█        █",
            "█        █",
            "█        █",
            "█        █",
            "█        █",
            "█        █",
            "█▄▄▄▄▄▄▄▄█",
        ]);
        expected.set_style(buffer.area, Style::new().red().on_red());
<<<<<<< HEAD
        expected.set_style(buffer.area.inner(Margin::new(1, 0)), Style::reset().red());
        expected.set_style(buffer.area.inner(Margin::new(1, 1)), Style::reset());
        assert_buffer_eq!(buffer, expected);
=======
        expected.set_style(buffer.area.inner(&Margin::new(1, 0)), Style::reset().red());
        expected.set_style(buffer.area.inner(&Margin::new(1, 1)), Style::reset());
        assert_eq!(buffer, expected);
>>>>>>> 257db625
    }

    #[test]
    fn draw_braille_lines() {
        let mut buffer = Buffer::empty(Rect::new(0, 0, 10, 10));
        let canvas = Canvas::default()
            .marker(Marker::Braille)
            .x_bounds([0.0, 10.0])
            .y_bounds([0.0, 10.0])
            .paint(|context| {
                // a rectangle that will draw the outside part of the braille
                context.draw(&Rectangle {
                    x: 0.0,
                    y: 0.0,
                    width: 10.0,
                    height: 10.0,
                    color: Color::Red,
                });
                // a rectangle that will draw the inside part of the braille
                context.draw(&Rectangle {
                    x: 2.0,
                    y: 1.75,
                    width: 6.5,
                    height: 6.5,
                    color: Color::Green,
                });
            });
        canvas.render(buffer.area, &mut buffer);
        let mut expected = Buffer::with_lines([
            "⡏⠉⠉⠉⠉⠉⠉⠉⠉⢹",
            "⡇⢠⠤⠤⠤⠤⠤⠤⡄⢸",
            "⡇⢸      ⡇⢸",
            "⡇⢸      ⡇⢸",
            "⡇⢸      ⡇⢸",
            "⡇⢸      ⡇⢸",
            "⡇⢸      ⡇⢸",
            "⡇⢸      ⡇⢸",
            "⡇⠈⠉⠉⠉⠉⠉⠉⠁⢸",
            "⣇⣀⣀⣀⣀⣀⣀⣀⣀⣸",
        ]);
        expected.set_style(buffer.area, Style::new().red());
<<<<<<< HEAD
        expected.set_style(buffer.area.inner(Margin::new(1, 1)), Style::new().green());
        expected.set_style(buffer.area.inner(Margin::new(2, 2)), Style::reset());
        assert_buffer_eq!(buffer, expected);
=======
        expected.set_style(buffer.area.inner(&Margin::new(1, 1)), Style::new().green());
        expected.set_style(buffer.area.inner(&Margin::new(2, 2)), Style::reset());
        assert_eq!(buffer, expected);
>>>>>>> 257db625
    }
}<|MERGE_RESOLUTION|>--- conflicted
+++ resolved
@@ -98,13 +98,8 @@
             "██████████",
         ]);
         expected.set_style(buffer.area, Style::new().red());
-<<<<<<< HEAD
         expected.set_style(buffer.area.inner(Margin::new(1, 1)), Style::reset());
-        assert_buffer_eq!(buffer, expected);
-=======
-        expected.set_style(buffer.area.inner(&Margin::new(1, 1)), Style::reset());
         assert_eq!(buffer, expected);
->>>>>>> 257db625
     }
 
     #[test]
@@ -137,15 +132,9 @@
             "█▄▄▄▄▄▄▄▄█",
         ]);
         expected.set_style(buffer.area, Style::new().red().on_red());
-<<<<<<< HEAD
         expected.set_style(buffer.area.inner(Margin::new(1, 0)), Style::reset().red());
         expected.set_style(buffer.area.inner(Margin::new(1, 1)), Style::reset());
-        assert_buffer_eq!(buffer, expected);
-=======
-        expected.set_style(buffer.area.inner(&Margin::new(1, 0)), Style::reset().red());
-        expected.set_style(buffer.area.inner(&Margin::new(1, 1)), Style::reset());
         assert_eq!(buffer, expected);
->>>>>>> 257db625
     }
 
     #[test]
@@ -187,14 +176,8 @@
             "⣇⣀⣀⣀⣀⣀⣀⣀⣀⣸",
         ]);
         expected.set_style(buffer.area, Style::new().red());
-<<<<<<< HEAD
         expected.set_style(buffer.area.inner(Margin::new(1, 1)), Style::new().green());
         expected.set_style(buffer.area.inner(Margin::new(2, 2)), Style::reset());
-        assert_buffer_eq!(buffer, expected);
-=======
-        expected.set_style(buffer.area.inner(&Margin::new(1, 1)), Style::new().green());
-        expected.set_style(buffer.area.inner(&Margin::new(2, 2)), Style::reset());
         assert_eq!(buffer, expected);
->>>>>>> 257db625
     }
 }