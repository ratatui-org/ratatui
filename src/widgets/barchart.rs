use crate::{prelude::*, widgets::Block};

mod bar;
mod bar_group;

pub use bar::Bar;
pub use bar_group::BarGroup;

/// A chart showing values as [bars](Bar).
///
/// Here is a possible `BarChart` output.
/// ```plain
/// ┌─────────────────────────────────┐
/// │                             ████│
/// │                        ▅▅▅▅ ████│
/// │            ▇▇▇▇        ████ ████│
/// │     ▄▄▄▄   ████ ████   ████ ████│
/// │▆10▆ █20█   █50█ █40█   █60█ █90█│
/// │ B1   B2     B1   B2     B1   B2 │
/// │ Group1      Group2      Group3  │
/// └─────────────────────────────────┘
/// ```
///
/// A `BarChart` is composed of a set of [`Bar`] which can be set via [`BarChart::data`].
/// Bars can be styled globally ([`BarChart::bar_style`]) or individually ([`Bar::style`]).
/// There are other methods available to style even more precisely. See [`Bar`] to find out about
/// each bar component.
///
/// The `BarChart` widget can also show groups of bars via [`BarGroup`].
/// A [`BarGroup`] is a set of [`Bar`], multiple can be added to a `BarChart` using
/// [`BarChart::data`] multiple time as demonstrated in the example below.
///
/// The chart can have a [`Direction`] (by default the bars are [`Vertical`](Direction::Vertical)).
/// This is set using [`BarChart::direction`].
///
/// Note: this is the only widget that doesn't implement `Widget` for `&T` because the current
/// implementation modifies the internal state of self. This will be fixed in the future.
///
/// # Examples
///
/// The following example creates a `BarChart` with two groups of bars.
/// The first group is added by an array slice (`&[(&str, u64)]`).
/// The second group is added by a [`BarGroup`] instance.
/// ```
/// use ratatui::{prelude::*, widgets::*};
///
/// BarChart::default()
<<<<<<< HEAD
///     .block(Block::default().title_top("BarChart").borders(Borders::ALL))
=======
///     .block(Block::bordered().title("BarChart"))
>>>>>>> aa4260f9
///     .bar_width(3)
///     .bar_gap(1)
///     .group_gap(3)
///     .bar_style(Style::new().yellow().on_red())
///     .value_style(Style::new().red().bold())
///     .label_style(Style::new().white())
///     .data(&[("B0", 0), ("B1", 2), ("B2", 4), ("B3", 3)])
///     .data(BarGroup::default().bars(&[Bar::default().value(10), Bar::default().value(20)]))
///     .max(4);
/// ```
#[derive(Debug, Clone, Eq, PartialEq, Hash)]
pub struct BarChart<'a> {
    /// Block to wrap the widget in
    block: Option<Block<'a>>,
    /// The width of each bar
    bar_width: u16,
    /// The gap between each bar
    bar_gap: u16,
    /// The gap between each group
    group_gap: u16,
    /// Set of symbols used to display the data
    bar_set: symbols::bar::Set,
    /// Style of the bars
    bar_style: Style,
    /// Style of the values printed at the bottom of each bar
    value_style: Style,
    /// Style of the labels printed under each bar
    label_style: Style,
    /// Style for the widget
    style: Style,
    /// vector of groups containing bars
    data: Vec<BarGroup<'a>>,
    /// Value necessary for a bar to reach the maximum height (if no value is specified,
    /// the maximum value in the data is taken as reference)
    max: Option<u64>,
    /// direction of the bars
    direction: Direction,
}

impl<'a> Default for BarChart<'a> {
    fn default() -> Self {
        Self {
            block: None,
            max: None,
            data: Vec::new(),
            bar_style: Style::default(),
            bar_width: 1,
            bar_gap: 1,
            value_style: Style::default(),
            label_style: Style::default(),
            group_gap: 0,
            bar_set: symbols::bar::NINE_LEVELS,
            style: Style::default(),
            direction: Direction::Vertical,
        }
    }
}

impl<'a> BarChart<'a> {
    /// Add group of bars to the `BarChart`
    ///
    /// # Examples
    ///
    /// The following example creates a `BarChart` with two groups of bars.
    /// The first group is added by an array slice (`&[(&str, u64)]`).
    /// The second group is added by a [`BarGroup`] instance.
    /// ```
    /// # use ratatui::{prelude::*, widgets::*};
    /// BarChart::default()
    ///     .data(&[("B0", 0), ("B1", 2), ("B2", 4), ("B3", 3)])
    ///     .data(BarGroup::default().bars(&[Bar::default().value(10), Bar::default().value(20)]));
    /// ```
    #[must_use = "method moves the value of self and returns the modified value"]
    pub fn data(mut self, data: impl Into<BarGroup<'a>>) -> Self {
        let group: BarGroup = data.into();
        if !group.bars.is_empty() {
            self.data.push(group);
        }
        self
    }

    /// Surround the [`BarChart`] with a [`Block`].
    #[must_use = "method moves the value of self and returns the modified value"]
    pub fn block(mut self, block: Block<'a>) -> Self {
        self.block = Some(block);
        self
    }

    /// Set the value necessary for a [`Bar`] to reach the maximum height.
    ///
    /// If not set, the maximum value in the data is taken as reference.
    ///
    /// # Examples
    ///
    /// This example shows the default behavior when `max` is not set.
    /// The maximum value in the dataset is taken (here, `100`).
    /// ```
    /// # use ratatui::{prelude::*, widgets::*};
    /// BarChart::default().data(&[("foo", 1), ("bar", 2), ("baz", 100)]);
    /// // Renders
    /// //     █
    /// //     █
    /// // f b b
    /// ```
    ///
    /// This example shows a custom max value.
    /// The maximum height being `2`, `bar` & `baz` render as the max.
    /// ```
    /// # use ratatui::{prelude::*, widgets::*};
    /// BarChart::default()
    ///     .data(&[("foo", 1), ("bar", 2), ("baz", 100)])
    ///     .max(2);
    /// // Renders
    /// //   █ █
    /// // █ █ █
    /// // f b b
    /// ```
    #[must_use = "method moves the value of self and returns the modified value"]
    pub const fn max(mut self, max: u64) -> Self {
        self.max = Some(max);
        self
    }

    /// Set the default style of the bar.
    ///
    /// `style` accepts any type that is convertible to [`Style`] (e.g. [`Style`], [`Color`], or
    /// your own type that implements [`Into<Style>`]).
    ///
    /// It is also possible to set individually the style of each [`Bar`].
    /// In this case the default style will be patched by the individual style
    #[must_use = "method moves the value of self and returns the modified value"]
    pub fn bar_style<S: Into<Style>>(mut self, style: S) -> Self {
        self.bar_style = style.into();
        self
    }

    /// Set the width of the displayed bars.
    ///
    /// For [`Horizontal`](crate::layout::Direction::Horizontal) bars this becomes the height of
    /// the bar.
    ///
    /// If not set, this defaults to `1`.
    /// The bar label also uses this value as its width.
    #[must_use = "method moves the value of self and returns the modified value"]
    pub const fn bar_width(mut self, width: u16) -> Self {
        self.bar_width = width;
        self
    }

    /// Set the gap between each bar.
    ///
    /// If not set, this defaults to `1`.
    /// The bar label will never be larger than the bar itself, even if the gap is sufficient.
    ///
    /// # Example
    ///
    /// This shows two bars with a gap of `3`. Notice the labels will always stay under the bar.
    /// ```
    /// # use ratatui::{prelude::*, widgets::*};
    /// BarChart::default()
    ///     .data(&[("foo", 1), ("bar", 2)])
    ///     .bar_gap(3);
    /// // Renders
    /// //     █
    /// // █   █
    /// // f   b
    /// ```
    #[must_use = "method moves the value of self and returns the modified value"]
    pub const fn bar_gap(mut self, gap: u16) -> Self {
        self.bar_gap = gap;
        self
    }

    /// The [`bar::Set`](crate::symbols::bar::Set) to use for displaying the bars.
    ///
    /// If not set, the default is [`bar::NINE_LEVELS`](crate::symbols::bar::NINE_LEVELS).
    #[must_use = "method moves the value of self and returns the modified value"]
    pub const fn bar_set(mut self, bar_set: symbols::bar::Set) -> Self {
        self.bar_set = bar_set;
        self
    }

    /// Set the default value style of the bar.
    ///
    /// `style` accepts any type that is convertible to [`Style`] (e.g. [`Style`], [`Color`], or
    /// your own type that implements [`Into<Style>`]).
    ///
    /// It is also possible to set individually the value style of each [`Bar`].
    /// In this case the default value style will be patched by the individual value style
    ///
    /// # See also
    ///
    /// [`Bar::value_style`] to set the value style individually.
    #[must_use = "method moves the value of self and returns the modified value"]
    pub fn value_style<S: Into<Style>>(mut self, style: S) -> Self {
        self.value_style = style.into();
        self
    }

    /// Set the default label style of the groups and bars.
    ///
    /// `style` accepts any type that is convertible to [`Style`] (e.g. [`Style`], [`Color`], or
    /// your own type that implements [`Into<Style>`]).
    ///
    /// It is also possible to set individually the label style of each [`Bar`] or [`BarGroup`].
    /// In this case the default label style will be patched by the individual label style
    ///
    /// # See also
    ///
    /// [`Bar::label`] to set the label style individually.
    #[must_use = "method moves the value of self and returns the modified value"]
    pub fn label_style<S: Into<Style>>(mut self, style: S) -> Self {
        self.label_style = style.into();
        self
    }

    /// Set the gap between [`BarGroup`].
    #[must_use = "method moves the value of self and returns the modified value"]
    pub const fn group_gap(mut self, gap: u16) -> Self {
        self.group_gap = gap;
        self
    }

    /// Set the style of the entire chart.
    ///
    /// `style` accepts any type that is convertible to [`Style`] (e.g. [`Style`], [`Color`], or
    /// your own type that implements [`Into<Style>`]).
    ///
    /// The style will be applied to everything that isn't styled (borders, bars, labels, ...).
    #[must_use = "method moves the value of self and returns the modified value"]
    pub fn style<S: Into<Style>>(mut self, style: S) -> Self {
        self.style = style.into();
        self
    }

    /// Set the direction of the bars.
    ///
    /// [`Vertical`](crate::layout::Direction::Vertical) bars are the default.
    ///
    /// # Examples
    ///
    /// Vertical bars
    /// ```plain
    ///   █
    /// █ █
    /// f b
    /// ```
    ///
    /// Horizontal bars
    /// ```plain
    /// █foo██
    ///
    /// █bar██
    /// ```
    #[must_use = "method moves the value of self and returns the modified value"]
    pub const fn direction(mut self, direction: Direction) -> Self {
        self.direction = direction;
        self
    }
}

#[derive(Clone, Copy)]
struct LabelInfo {
    group_label_visible: bool,
    bar_label_visible: bool,
    height: u16,
}

impl BarChart<'_> {
    /// Returns the visible bars length in ticks. A cell contains 8 ticks.
    /// `available_space` used to calculate how many bars can fit in the space
    /// `bar_max_length` is the maximal length a bar can take.
    fn group_ticks(&self, available_space: u16, bar_max_length: u16) -> Vec<Vec<u64>> {
        let max: u64 = self.maximum_data_value();
        self.data
            .iter()
            .scan(available_space, |space, group| {
                if *space == 0 {
                    return None;
                }
                let n_bars = group.bars.len() as u16;
                let group_width = n_bars * self.bar_width + n_bars.saturating_sub(1) * self.bar_gap;

                let n_bars = if *space > group_width {
                    *space = space.saturating_sub(group_width + self.group_gap + self.bar_gap);
                    Some(n_bars)
                } else {
                    let max_bars = (*space + self.bar_gap) / (self.bar_width + self.bar_gap);
                    if max_bars > 0 {
                        *space = 0;
                        Some(max_bars)
                    } else {
                        None
                    }
                };

                n_bars.map(|n| {
                    group
                        .bars
                        .iter()
                        .take(n as usize)
                        .map(|bar| bar.value * u64::from(bar_max_length) * 8 / max)
                        .collect()
                })
            })
            .collect()
    }

    /// Get label information.
    ///
    /// height is the number of lines, which depends on whether we need to print the bar
    /// labels and/or the group labels.
    /// - If there are no labels, height is 0.
    /// - If there are only bar labels, height is 1.
    /// - If there are only group labels, height is 1.
    /// - If there are both bar and group labels, height is 2.
    fn label_info(&self, available_height: u16) -> LabelInfo {
        if available_height == 0 {
            return LabelInfo {
                group_label_visible: false,
                bar_label_visible: false,
                height: 0,
            };
        }

        let bar_label_visible = self
            .data
            .iter()
            .any(|e| e.bars.iter().any(|e| e.label.is_some()));

        if available_height == 1 && bar_label_visible {
            return LabelInfo {
                group_label_visible: false,
                bar_label_visible: true,
                height: 1,
            };
        }

        let group_label_visible = self.data.iter().any(|e| e.label.is_some());
        LabelInfo {
            group_label_visible,
            bar_label_visible,
            // convert true to 1 and false to 0 and add the two values
            height: u16::from(group_label_visible) + u16::from(bar_label_visible),
        }
    }

    fn render_horizontal(&self, buf: &mut Buffer, area: Rect) {
        // get the longest label
        let label_size = self
            .data
            .iter()
            .flat_map(|group| group.bars.iter().map(|bar| &bar.label))
            .flatten() // bar.label is an Option<Line>
            .map(Line::width)
            .max()
            .unwrap_or(0) as u16;

        let label_x = area.x;
        let bars_area = {
            let margin = u16::from(label_size != 0);
            Rect {
                x: area.x + label_size + margin,
                width: area.width - label_size - margin,
                ..area
            }
        };

        let group_ticks = self.group_ticks(bars_area.height, bars_area.width);

        // print all visible bars, label and values
        let mut bar_y = bars_area.top();
        for (ticks_vec, group) in group_ticks.into_iter().zip(self.data.iter()) {
            for (ticks, bar) in ticks_vec.into_iter().zip(group.bars.iter()) {
                let bar_length = (ticks / 8) as u16;
                let bar_style = self.bar_style.patch(bar.style);

                for y in 0..self.bar_width {
                    let bar_y = bar_y + y;
                    for x in 0..bars_area.width {
                        let symbol = if x < bar_length {
                            self.bar_set.full
                        } else {
                            self.bar_set.empty
                        };
                        buf.get_mut(bars_area.left() + x, bar_y)
                            .set_symbol(symbol)
                            .set_style(bar_style);
                    }
                }

                let bar_value_area = Rect {
                    y: bar_y + (self.bar_width >> 1),
                    ..bars_area
                };

                // label
                if let Some(label) = &bar.label {
                    buf.set_line(label_x, bar_value_area.top(), label, label_size);
                }

                bar.render_value_with_different_styles(
                    buf,
                    bar_value_area,
                    bar_length as usize,
                    self.value_style,
                    self.bar_style,
                );

                bar_y += self.bar_gap + self.bar_width;
            }

            // if group_gap is zero, then there is no place to print the group label
            // check also if the group label is still inside the visible area
            let label_y = bar_y - self.bar_gap;
            if self.group_gap > 0 && label_y < bars_area.bottom() {
                let label_rect = Rect {
                    y: label_y,
                    ..bars_area
                };
                group.render_label(buf, label_rect, self.label_style);
                bar_y += self.group_gap;
            }
        }
    }

    fn render_vertical(&self, buf: &mut Buffer, area: Rect) {
        let label_info = self.label_info(area.height - 1);

        let bars_area = Rect {
            height: area.height - label_info.height,
            ..area
        };

        let group_ticks = self.group_ticks(bars_area.width, bars_area.height);
        self.render_vertical_bars(bars_area, buf, &group_ticks);
        self.render_labels_and_values(area, buf, label_info, &group_ticks);
    }

    fn render_vertical_bars(&self, area: Rect, buf: &mut Buffer, group_ticks: &[Vec<u64>]) {
        // print all visible bars (without labels and values)
        let mut bar_x = area.left();
        for (ticks_vec, group) in group_ticks.iter().zip(&self.data) {
            for (ticks, bar) in ticks_vec.iter().zip(&group.bars) {
                let mut ticks = *ticks;
                for j in (0..area.height).rev() {
                    let symbol = match ticks {
                        0 => self.bar_set.empty,
                        1 => self.bar_set.one_eighth,
                        2 => self.bar_set.one_quarter,
                        3 => self.bar_set.three_eighths,
                        4 => self.bar_set.half,
                        5 => self.bar_set.five_eighths,
                        6 => self.bar_set.three_quarters,
                        7 => self.bar_set.seven_eighths,
                        _ => self.bar_set.full,
                    };

                    let bar_style = self.bar_style.patch(bar.style);

                    for x in 0..self.bar_width {
                        buf.get_mut(bar_x + x, area.top() + j)
                            .set_symbol(symbol)
                            .set_style(bar_style);
                    }

                    ticks = ticks.saturating_sub(8);
                }
                bar_x += self.bar_gap + self.bar_width;
            }
            bar_x += self.group_gap;
        }
    }

    /// get the maximum data value. the returned value is always greater equal 1
    fn maximum_data_value(&self) -> u64 {
        self.max
            .unwrap_or_else(|| {
                self.data
                    .iter()
                    .map(|group| group.max().unwrap_or_default())
                    .max()
                    .unwrap_or_default()
            })
            .max(1)
    }

    fn render_labels_and_values(
        &self,
        area: Rect,
        buf: &mut Buffer,
        label_info: LabelInfo,
        group_ticks: &[Vec<u64>],
    ) {
        // print labels and values in one go
        let mut bar_x = area.left();
        let bar_y = area.bottom() - label_info.height - 1;
        for (group, ticks_vec) in self.data.iter().zip(group_ticks) {
            if group.bars.is_empty() {
                continue;
            }
            // print group labels under the bars or the previous labels
            if label_info.group_label_visible {
                let label_max_width =
                    ticks_vec.len() as u16 * (self.bar_width + self.bar_gap) - self.bar_gap;
                let group_area = Rect {
                    x: bar_x,
                    y: area.bottom() - 1,
                    width: label_max_width,
                    height: 1,
                };
                group.render_label(buf, group_area, self.label_style);
            }

            // print the bar values and numbers
            for (bar, ticks) in group.bars.iter().zip(ticks_vec) {
                if label_info.bar_label_visible {
                    bar.render_label(buf, self.bar_width, bar_x, bar_y + 1, self.label_style);
                }

                bar.render_value(buf, self.bar_width, bar_x, bar_y, self.value_style, *ticks);

                bar_x += self.bar_gap + self.bar_width;
            }
            bar_x += self.group_gap;
        }
    }
}

impl Widget for BarChart<'_> {
    fn render(self, area: Rect, buf: &mut Buffer) {
        self.render_ref(area, buf);
    }
}

impl WidgetRef for BarChart<'_> {
    fn render_ref(&self, area: Rect, buf: &mut Buffer) {
        buf.set_style(area, self.style);

        self.block.render_ref(area, buf);
        let inner = self.block.inner_if_some(area);

        if inner.is_empty() || self.data.is_empty() || self.bar_width == 0 {
            return;
        }

        match self.direction {
            Direction::Horizontal => self.render_horizontal(buf, inner),
            Direction::Vertical => self.render_vertical(buf, inner),
        }
    }
}

impl<'a> Styled for BarChart<'a> {
    type Item = Self;
    fn style(&self) -> Style {
        self.style
    }

    fn set_style<S: Into<Style>>(self, style: S) -> Self::Item {
        self.style(style)
    }
}

#[cfg(test)]
mod tests {
    use itertools::iproduct;

    use super::*;
    use crate::{assert_buffer_eq, widgets::BorderType};

    #[test]
    fn default() {
        let mut buffer = Buffer::empty(Rect::new(0, 0, 10, 3));
        let widget = BarChart::default();
        widget.render(buffer.area, &mut buffer);
        assert_buffer_eq!(buffer, Buffer::with_lines(vec!["          "; 3]));
    }

    #[test]
    fn data() {
        let mut buffer = Buffer::empty(Rect::new(0, 0, 15, 3));
        let widget = BarChart::default().data(&[("foo", 1), ("bar", 2)]);
        widget.render(buffer.area, &mut buffer);
        assert_buffer_eq!(
            buffer,
            Buffer::with_lines(vec![
                "  █            ",
                "1 2            ",
                "f b            ",
            ])
        );
    }

    #[test]
    fn block() {
        let mut buffer = Buffer::empty(Rect::new(0, 0, 15, 5));
<<<<<<< HEAD
        let block = Block::default()
            .title_top("Block")
=======
        let block = Block::bordered()
>>>>>>> aa4260f9
            .border_type(BorderType::Double)
            .title("Block");
        let widget = BarChart::default()
            .data(&[("foo", 1), ("bar", 2)])
            .block(block);
        widget.render(buffer.area, &mut buffer);
        assert_buffer_eq!(
            buffer,
            Buffer::with_lines(vec![
                "╔Block════════╗",
                "║  █          ║",
                "║1 2          ║",
                "║f b          ║",
                "╚═════════════╝",
            ])
        );
    }

    #[test]
    fn max() {
        let mut buffer = Buffer::empty(Rect::new(0, 0, 15, 3));
        let without_max = BarChart::default().data(&[("foo", 1), ("bar", 2), ("baz", 100)]);
        without_max.render(buffer.area, &mut buffer);
        assert_buffer_eq!(
            buffer,
            Buffer::with_lines(vec![
                "    █          ",
                "    █          ",
                "f b b          ",
            ])
        );
        let with_max = BarChart::default()
            .data(&[("foo", 1), ("bar", 2), ("baz", 100)])
            .max(2);
        with_max.render(buffer.area, &mut buffer);
        assert_buffer_eq!(
            buffer,
            Buffer::with_lines(vec![
                "  █ █          ",
                "1 2 █          ",
                "f b b          ",
            ])
        );
    }

    #[test]
    fn bar_style() {
        let mut buffer = Buffer::empty(Rect::new(0, 0, 15, 3));
        let widget = BarChart::default()
            .data(&[("foo", 1), ("bar", 2)])
            .bar_style(Style::new().red());
        widget.render(buffer.area, &mut buffer);
        let mut expected = Buffer::with_lines(vec![
            "  █            ",
            "1 2            ",
            "f b            ",
        ]);
        for (x, y) in iproduct!([0, 2], [0, 1]) {
            expected.get_mut(x, y).set_fg(Color::Red);
        }
        assert_buffer_eq!(buffer, expected);
    }

    #[test]
    fn bar_width() {
        let mut buffer = Buffer::empty(Rect::new(0, 0, 15, 3));
        let widget = BarChart::default()
            .data(&[("foo", 1), ("bar", 2)])
            .bar_width(3);
        widget.render(buffer.area, &mut buffer);
        assert_buffer_eq!(
            buffer,
            Buffer::with_lines(vec![
                "    ███        ",
                "█1█ █2█        ",
                "foo bar        ",
            ])
        );
    }

    #[test]
    fn bar_gap() {
        let mut buffer = Buffer::empty(Rect::new(0, 0, 15, 3));
        let widget = BarChart::default()
            .data(&[("foo", 1), ("bar", 2)])
            .bar_gap(2);
        widget.render(buffer.area, &mut buffer);
        assert_buffer_eq!(
            buffer,
            Buffer::with_lines(vec![
                "   █           ",
                "1  2           ",
                "f  b           ",
            ])
        );
    }

    #[test]
    fn bar_set() {
        let mut buffer = Buffer::empty(Rect::new(0, 0, 15, 3));
        let widget = BarChart::default()
            .data(&[("foo", 0), ("bar", 1), ("baz", 3)])
            .bar_set(symbols::bar::THREE_LEVELS);
        widget.render(buffer.area, &mut buffer);
        assert_buffer_eq!(
            buffer,
            Buffer::with_lines(vec![
                "    █          ",
                "  ▄ 3          ",
                "f b b          ",
            ])
        );
    }

    #[test]
    fn bar_set_nine_levels() {
        let mut buffer = Buffer::empty(Rect::new(0, 0, 18, 3));
        let widget = BarChart::default()
            .data(&[
                ("a", 0),
                ("b", 1),
                ("c", 2),
                ("d", 3),
                ("e", 4),
                ("f", 5),
                ("g", 6),
                ("h", 7),
                ("i", 8),
            ])
            .bar_set(symbols::bar::NINE_LEVELS);
        widget.render(Rect::new(0, 1, 18, 2), &mut buffer);
        assert_buffer_eq!(
            buffer,
            Buffer::with_lines(vec![
                "                  ",
                "  ▁ ▂ ▃ ▄ ▅ ▆ ▇ 8 ",
                "a b c d e f g h i ",
            ])
        );
    }

    #[test]
    fn value_style() {
        let mut buffer = Buffer::empty(Rect::new(0, 0, 15, 3));
        let widget = BarChart::default()
            .data(&[("foo", 1), ("bar", 2)])
            .bar_width(3)
            .value_style(Style::new().red());
        widget.render(buffer.area, &mut buffer);
        let mut expected = Buffer::with_lines(vec![
            "    ███        ",
            "█1█ █2█        ",
            "foo bar        ",
        ]);
        expected.get_mut(1, 1).set_fg(Color::Red);
        expected.get_mut(5, 1).set_fg(Color::Red);
        assert_buffer_eq!(buffer, expected);
    }

    #[test]
    fn label_style() {
        let mut buffer = Buffer::empty(Rect::new(0, 0, 15, 3));
        let widget = BarChart::default()
            .data(&[("foo", 1), ("bar", 2)])
            .label_style(Style::new().red());
        widget.render(buffer.area, &mut buffer);
        let mut expected = Buffer::with_lines(vec![
            "  █            ",
            "1 2            ",
            "f b            ",
        ]);
        expected.get_mut(0, 2).set_fg(Color::Red);
        expected.get_mut(2, 2).set_fg(Color::Red);
        assert_buffer_eq!(buffer, expected);
    }

    #[test]
    fn style() {
        let mut buffer = Buffer::empty(Rect::new(0, 0, 15, 3));
        let widget = BarChart::default()
            .data(&[("foo", 1), ("bar", 2)])
            .style(Style::new().red());
        widget.render(buffer.area, &mut buffer);
        let mut expected = Buffer::with_lines(vec![
            "  █            ",
            "1 2            ",
            "f b            ",
        ]);
        for (x, y) in iproduct!(0..15, 0..3) {
            expected.get_mut(x, y).set_fg(Color::Red);
        }
        assert_buffer_eq!(buffer, expected);
    }

    #[test]
    fn can_be_stylized() {
        assert_eq!(
            BarChart::default().black().on_white().bold().style,
            Style::default()
                .fg(Color::Black)
                .bg(Color::White)
                .add_modifier(Modifier::BOLD)
        );
    }

    #[test]
    fn test_empty_group() {
        let chart = BarChart::default()
            .data(BarGroup::default().label("invisible".into()))
            .data(
                BarGroup::default()
                    .label("G".into())
                    .bars(&[Bar::default().value(1), Bar::default().value(2)]),
            );

        let mut buffer = Buffer::empty(Rect::new(0, 0, 3, 3));
        chart.render(buffer.area, &mut buffer);
        let expected = Buffer::with_lines(vec!["  █", "1 2", "G  "]);
        assert_buffer_eq!(buffer, expected);
    }

    fn build_test_barchart<'a>() -> BarChart<'a> {
        BarChart::default()
            .data(BarGroup::default().label("G1".into()).bars(&[
                Bar::default().value(2),
                Bar::default().value(3),
                Bar::default().value(4),
            ]))
            .data(BarGroup::default().label("G2".into()).bars(&[
                Bar::default().value(3),
                Bar::default().value(4),
                Bar::default().value(5),
            ]))
            .group_gap(1)
            .direction(Direction::Horizontal)
            .bar_gap(0)
    }

    #[test]
    fn test_horizontal_bars() {
        let chart: BarChart<'_> = build_test_barchart();

        let mut buffer = Buffer::empty(Rect::new(0, 0, 5, 8));
        chart.render(buffer.area, &mut buffer);
        let expected = Buffer::with_lines(vec![
            "2█   ",
            "3██  ",
            "4███ ",
            "G1   ",
            "3██  ",
            "4███ ",
            "5████",
            "G2   ",
        ]);

        assert_buffer_eq!(buffer, expected);
    }

    #[test]
    fn test_horizontal_bars_no_space_for_group_label() {
        let chart: BarChart<'_> = build_test_barchart();

        let mut buffer = Buffer::empty(Rect::new(0, 0, 5, 7));
        chart.render(buffer.area, &mut buffer);
        let expected = Buffer::with_lines(vec![
            "2█   ",
            "3██  ",
            "4███ ",
            "G1   ",
            "3██  ",
            "4███ ",
            "5████",
        ]);

        assert_buffer_eq!(buffer, expected);
    }

    #[test]
    fn test_horizontal_bars_no_space_for_all_bars() {
        let chart: BarChart<'_> = build_test_barchart();

        let mut buffer = Buffer::empty(Rect::new(0, 0, 5, 5));
        chart.render(buffer.area, &mut buffer);
        let expected = Buffer::with_lines(vec!["2█   ", "3██  ", "4███ ", "G1   ", "3██  "]);

        assert_buffer_eq!(buffer, expected);
    }

    fn test_horizontal_bars_label_width_greater_than_bar(bar_color: Option<Color>) {
        let mut bar = Bar::default()
            .value(2)
            .text_value("label".into())
            .value_style(Style::default().red());

        if let Some(color) = bar_color {
            bar = bar.style(Style::default().fg(color));
        }

        let chart: BarChart<'_> = BarChart::default()
            .data(BarGroup::default().bars(&[bar, Bar::default().value(5)]))
            .direction(Direction::Horizontal)
            .bar_style(Style::default().yellow())
            .value_style(Style::default().italic())
            .bar_gap(0);

        let mut buffer = Buffer::empty(Rect::new(0, 0, 5, 2));
        chart.render(buffer.area, &mut buffer);

        let mut expected = Buffer::with_lines(vec!["label", "5████"]);

        // first line has a yellow foreground. first cell contains italic "5"
        expected.get_mut(0, 1).modifier.insert(Modifier::ITALIC);
        for x in 0..5 {
            expected.get_mut(x, 1).set_fg(Color::Yellow);
        }

        let expected_color = if let Some(color) = bar_color {
            color
        } else {
            Color::Yellow
        };

        // second line contains the word "label". Since the bar value is 2,
        // then the first 2 characters of "label" are italic red.
        // the rest is white (using the Bar's style).
        let cell = expected.get_mut(0, 0).set_fg(Color::Red);
        cell.modifier.insert(Modifier::ITALIC);
        let cell = expected.get_mut(1, 0).set_fg(Color::Red);
        cell.modifier.insert(Modifier::ITALIC);
        expected.get_mut(2, 0).set_fg(expected_color);
        expected.get_mut(3, 0).set_fg(expected_color);
        expected.get_mut(4, 0).set_fg(expected_color);

        assert_buffer_eq!(buffer, expected);
    }

    #[test]
    fn test_horizontal_bars_label_width_greater_than_bar_without_style() {
        test_horizontal_bars_label_width_greater_than_bar(None);
    }

    #[test]
    fn test_horizontal_bars_label_width_greater_than_bar_with_style() {
        test_horizontal_bars_label_width_greater_than_bar(Some(Color::White));
    }

    /// Tests horizontal bars label are presents
    #[test]
    fn test_horizontal_label() {
        let chart = BarChart::default()
            .direction(Direction::Horizontal)
            .bar_gap(0)
            .data(&[("Jan", 10), ("Feb", 20), ("Mar", 5)]);

        let mut buffer = Buffer::empty(Rect::new(0, 0, 10, 3));
        chart.render(buffer.area, &mut buffer);
        let expected = Buffer::with_lines(vec!["Jan 10█   ", "Feb 20████", "Mar 5     "]);

        assert_buffer_eq!(buffer, expected);
    }

    #[test]
    fn test_group_label_style() {
        let chart: BarChart<'_> = BarChart::default()
            .data(
                BarGroup::default()
                    .label(Span::from("G1").red().into())
                    .bars(&[Bar::default().value(2)]),
            )
            .group_gap(1)
            .direction(Direction::Horizontal)
            .label_style(Style::default().bold().yellow());

        let mut buffer = Buffer::empty(Rect::new(0, 0, 5, 2));
        chart.render(buffer.area, &mut buffer);

        // G1 should have the bold red style
        // bold: because of BarChart::label_style
        // red: is included with the label itself
        let mut expected = Buffer::with_lines(vec!["2████", "G1   "]);
        let cell = expected.get_mut(0, 1).set_fg(Color::Red);
        cell.modifier.insert(Modifier::BOLD);
        let cell = expected.get_mut(1, 1).set_fg(Color::Red);
        cell.modifier.insert(Modifier::BOLD);

        assert_buffer_eq!(buffer, expected);
    }

    #[test]
    fn test_group_label_center() {
        // test the centered group position when one bar is outside the group
        let group = BarGroup::from(&[("a", 1), ("b", 2), ("c", 3), ("c", 4)]);
        let chart = BarChart::default()
            .data(
                group
                    .clone()
                    .label(Line::from("G1").alignment(Alignment::Center)),
            )
            .data(group.label(Line::from("G2").alignment(Alignment::Center)));

        let mut buffer = Buffer::empty(Rect::new(0, 0, 13, 5));
        chart.render(buffer.area, &mut buffer);

        assert_buffer_eq!(
            buffer,
            Buffer::with_lines(vec![
                "    ▂ █     ▂",
                "  ▄ █ █   ▄ █",
                "▆ 2 3 4 ▆ 2 3",
                "a b c c a b c",
                "  G1     G2  ",
            ])
        );
    }

    #[test]
    fn test_group_label_right() {
        let chart: BarChart<'_> = BarChart::default().data(
            BarGroup::default()
                .label(Line::from(Span::from("G")).alignment(Alignment::Right))
                .bars(&[Bar::default().value(2), Bar::default().value(5)]),
        );

        let mut buffer = Buffer::empty(Rect::new(0, 0, 3, 3));
        chart.render(buffer.area, &mut buffer);

        let expected = Buffer::with_lines(vec!["  █", "▆ 5", "  G"]);
        assert_buffer_eq!(buffer, expected);
    }

    #[test]
    fn test_unicode_as_value() {
        let group = BarGroup::default().bars(&[
            Bar::default()
                .value(123)
                .label("B1".into())
                .text_value("写".into()),
            Bar::default()
                .value(321)
                .label("B2".into())
                .text_value("写".into()),
            Bar::default()
                .value(333)
                .label("B2".into())
                .text_value("写".into()),
        ]);
        let chart = BarChart::default().data(group).bar_width(3).bar_gap(1);

        let mut buffer = Buffer::empty(Rect::new(0, 0, 11, 5));
        chart.render(buffer.area, &mut buffer);

        let expected = Buffer::with_lines(vec![
            "    ▆▆▆ ███",
            "    ███ ███",
            "▃▃▃ ███ ███",
            "写█ 写█ 写█",
            "B1  B2  B2 ",
        ]);
        assert_buffer_eq!(buffer, expected);
    }

    #[test]
    fn handles_zero_width() {
        // this test is to ensure that a BarChart with zero bar / gap width does not panic
        let chart = BarChart::default()
            .data(&[("A", 1)])
            .bar_width(0)
            .bar_gap(0);
        let mut buffer = Buffer::empty(Rect::new(0, 0, 0, 10));
        chart.render(buffer.area, &mut buffer);
        assert_buffer_eq!(buffer, Buffer::empty(Rect::new(0, 0, 0, 10)));
    }

    #[test]
    fn single_line() {
        let mut group: BarGroup = (&[
            ("a", 0),
            ("b", 1),
            ("c", 2),
            ("d", 3),
            ("e", 4),
            ("f", 5),
            ("g", 6),
            ("h", 7),
            ("i", 8),
        ])
            .into();
        group = group.label("Group".into());

        let chart = BarChart::default()
            .data(group)
            .bar_set(symbols::bar::NINE_LEVELS);

        let mut buffer = Buffer::empty(Rect::new(0, 0, 17, 1));
        chart.render(buffer.area, &mut buffer);

        assert_buffer_eq!(buffer, Buffer::with_lines(vec!["  ▁ ▂ ▃ ▄ ▅ ▆ ▇ 8"]));
    }

    #[test]
    fn two_lines() {
        let mut group: BarGroup = (&[
            ("a", 0),
            ("b", 1),
            ("c", 2),
            ("d", 3),
            ("e", 4),
            ("f", 5),
            ("g", 6),
            ("h", 7),
            ("i", 8),
        ])
            .into();
        group = group.label("Group".into());

        let chart = BarChart::default()
            .data(group)
            .bar_set(symbols::bar::NINE_LEVELS);

        let mut buffer = Buffer::empty(Rect::new(0, 0, 17, 3));
        chart.render(Rect::new(0, 1, buffer.area.width, 2), &mut buffer);

        assert_buffer_eq!(
            buffer,
            Buffer::with_lines(vec![
                "                 ",
                "  ▁ ▂ ▃ ▄ ▅ ▆ ▇ 8",
                "a b c d e f g h i",
            ])
        );
    }

    #[test]
    fn three_lines() {
        let mut group: BarGroup = (&[
            ("a", 0),
            ("b", 1),
            ("c", 2),
            ("d", 3),
            ("e", 4),
            ("f", 5),
            ("g", 6),
            ("h", 7),
            ("i", 8),
        ])
            .into();
        group = group.label(Line::from("Group").alignment(Alignment::Center));

        let chart = BarChart::default()
            .data(group)
            .bar_set(symbols::bar::NINE_LEVELS);

        let mut buffer = Buffer::empty(Rect::new(0, 0, 17, 3));
        chart.render(buffer.area, &mut buffer);

        assert_buffer_eq!(
            buffer,
            Buffer::with_lines(vec![
                "  ▁ ▂ ▃ ▄ ▅ ▆ ▇ 8",
                "a b c d e f g h i",
                "      Group      ",
            ])
        );
    }

    #[test]
    fn three_lines_double_width() {
        let mut group = BarGroup::from(&[
            ("a", 0),
            ("b", 1),
            ("c", 2),
            ("d", 3),
            ("e", 4),
            ("f", 5),
            ("g", 6),
            ("h", 7),
            ("i", 8),
        ]);
        group = group.label(Line::from("Group").alignment(Alignment::Center));

        let chart = BarChart::default()
            .data(group)
            .bar_width(2)
            .bar_set(symbols::bar::NINE_LEVELS);

        let mut buffer = Buffer::empty(Rect::new(0, 0, 26, 3));
        chart.render(buffer.area, &mut buffer);

        assert_buffer_eq!(
            buffer,
            Buffer::with_lines(vec![
                "   1▁ 2▂ 3▃ 4▄ 5▅ 6▆ 7▇ 8█",
                "a  b  c  d  e  f  g  h  i ",
                "          Group           ",
            ])
        );
    }

    #[test]
    fn four_lines() {
        let mut group: BarGroup = (&[
            ("a", 0),
            ("b", 1),
            ("c", 2),
            ("d", 3),
            ("e", 4),
            ("f", 5),
            ("g", 6),
            ("h", 7),
            ("i", 8),
        ])
            .into();
        group = group.label(Line::from("Group").alignment(Alignment::Center));

        let chart = BarChart::default()
            .data(group)
            .bar_set(symbols::bar::NINE_LEVELS);

        let mut buffer = Buffer::empty(Rect::new(0, 0, 17, 4));
        chart.render(buffer.area, &mut buffer);

        assert_buffer_eq!(
            buffer,
            Buffer::with_lines(vec![
                "          ▂ ▄ ▆ █",
                "  ▂ ▄ ▆ 4 5 6 7 8",
                "a b c d e f g h i",
                "      Group      ",
            ])
        );
    }

    #[test]
    fn two_lines_without_bar_labels() {
        let group = BarGroup::default()
            .label(Line::from("Group").alignment(Alignment::Center))
            .bars(&[
                Bar::default().value(0),
                Bar::default().value(1),
                Bar::default().value(2),
                Bar::default().value(3),
                Bar::default().value(4),
                Bar::default().value(5),
                Bar::default().value(6),
                Bar::default().value(7),
                Bar::default().value(8),
            ]);

        let chart = BarChart::default().data(group);

        let mut buffer = Buffer::empty(Rect::new(0, 0, 17, 3));
        chart.render(Rect::new(0, 1, buffer.area.width, 2), &mut buffer);

        assert_buffer_eq!(
            buffer,
            Buffer::with_lines(vec![
                "                 ",
                "  ▁ ▂ ▃ ▄ ▅ ▆ ▇ 8",
                "      Group      ",
            ])
        );
    }

    #[test]
    fn one_lines_with_more_bars() {
        let bars: Vec<Bar> = (0..30).map(|i| Bar::default().value(i)).collect();

        let chart = BarChart::default().data(BarGroup::default().bars(&bars));

        let mut buffer = Buffer::empty(Rect::new(0, 0, 59, 1));
        chart.render(buffer.area, &mut buffer);

        assert_buffer_eq!(
            buffer,
            Buffer::with_lines(vec![
                "        ▁ ▁ ▁ ▁ ▂ ▂ ▂ ▃ ▃ ▃ ▃ ▄ ▄ ▄ ▄ ▅ ▅ ▅ ▆ ▆ ▆ ▆ ▇ ▇ ▇ █",
            ])
        );
    }

    #[test]
    fn first_bar_of_the_group_is_half_outside_view() {
        let chart = BarChart::default()
            .data(&[("a", 1), ("b", 2)])
            .data(&[("a", 1), ("b", 2)])
            .bar_width(2);

        let mut buffer = Buffer::empty(Rect::new(0, 0, 7, 6));
        chart.render(buffer.area, &mut buffer);

        assert_buffer_eq!(
            buffer,
            Buffer::with_lines(vec![
                "   ██  ",
                "   ██  ",
                "▄▄ ██  ",
                "██ ██  ",
                "1█ 2█  ",
                "a  b   ",
            ])
        );
    }
}<|MERGE_RESOLUTION|>--- conflicted
+++ resolved
@@ -45,11 +45,7 @@
 /// use ratatui::{prelude::*, widgets::*};
 ///
 /// BarChart::default()
-<<<<<<< HEAD
-///     .block(Block::default().title_top("BarChart").borders(Borders::ALL))
-=======
-///     .block(Block::bordered().title("BarChart"))
->>>>>>> aa4260f9
+///     .block(Block::bordered().title_top("BarChart"))
 ///     .bar_width(3)
 ///     .bar_gap(1)
 ///     .group_gap(3)
@@ -647,14 +643,9 @@
     #[test]
     fn block() {
         let mut buffer = Buffer::empty(Rect::new(0, 0, 15, 5));
-<<<<<<< HEAD
-        let block = Block::default()
-            .title_top("Block")
-=======
         let block = Block::bordered()
->>>>>>> aa4260f9
             .border_type(BorderType::Double)
-            .title("Block");
+            .title_top("Block");
         let widget = BarChart::default()
             .data(&[("foo", 1), ("bar", 2)])
             .block(block);
