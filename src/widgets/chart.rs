use std::{cmp::max, ops::Not};

use strum::{Display, EnumString};

use crate::{
    layout::Flex,
    prelude::*,
    style::Styled,
    widgets::{
        canvas::{Canvas, Line as CanvasLine, Points},
        Block,
    },
};

/// An X or Y axis for the [`Chart`] widget
///
/// An axis can have a [title](Axis::title) which will be displayed at the end of the axis. For an
/// X axis this is the right, for a Y axis, this is the top.
///
/// You can also set the bounds and labels on this axis using respectively [`Axis::bounds`] and
/// [`Axis::labels`].
///
/// See [`Chart::x_axis`] and [`Chart::y_axis`] to set an axis on a chart.
///
/// # Example
///
/// ```rust
/// use ratatui::{prelude::*, widgets::*};
/// let axis = Axis::default()
///     .title("X Axis")
///     .style(Style::default().gray())
///     .bounds([0.0, 50.0])
///     .labels(["0".bold(), "25".into(), "50".bold()]);
/// ```
#[derive(Debug, Default, Clone, PartialEq)]
pub struct Axis<'a> {
    /// Title displayed next to axis end
    title: Option<Line<'a>>,
    /// Bounds for the axis (all data points outside these limits will not be represented)
    bounds: [f64; 2],
    /// A list of labels to put to the left or below the axis
    labels: Vec<Line<'a>>,
    /// The style used to draw the axis itself
    style: Style,
    /// The alignment of the labels of the Axis
    labels_alignment: Alignment,
}

impl<'a> Axis<'a> {
    /// Sets the axis title
    ///
    /// It will be displayed at the end of the axis. For an X axis this is the right, for a Y axis,
    /// this is the top.
    ///
    /// This is a fluent setter method which must be chained or used as it consumes self
    #[must_use = "method moves the value of self and returns the modified value"]
    pub fn title<T>(mut self, title: T) -> Self
    where
        T: Into<Line<'a>>,
    {
        self.title = Some(title.into());
        self
    }

    /// Sets the bounds of this axis
    ///
    /// In other words, sets the min and max value on this axis.
    ///
    /// This is a fluent setter method which must be chained or used as it consumes self
    #[must_use = "method moves the value of self and returns the modified value"]
    pub const fn bounds(mut self, bounds: [f64; 2]) -> Self {
        self.bounds = bounds;
        self
    }

    /// Sets the axis labels
    ///
    /// - For the X axis, the labels are displayed left to right.
    /// - For the Y axis, the labels are displayed bottom to top.
    ///
    /// Currently, you need to give at least two labels or the render will panic. Also, giving
    /// more than 3 labels is currently broken and the middle labels won't be in the correct
    /// position, see [issue 334].
    ///
    /// [issue 334]: https://github.com/ratatui-org/ratatui/issues/334
    ///
    /// `labels` is a vector of any type that can be converted into a [`Line`] (e.g. `&str`,
    /// `String`, `&Line`, `Span`, ...). This allows you to style the labels using the methods
    /// provided by [`Line`]. Any alignment set on the labels will be ignored as the alignment is
    /// determined by the axis.
    ///
    /// This is a fluent setter method which must be chained or used as it consumes self
    ///
    /// # Examples
    ///
    /// ```rust
    /// # use ratatui::{prelude::*, widgets::*};
    /// let axis = Axis::default()
    ///     .bounds([0.0, 50.0])
    ///     .labels(["0".bold(), "25".into(), "50".bold()]);
    /// ```
    #[must_use = "method moves the value of self and returns the modified value"]
<<<<<<< HEAD
    pub fn labels<Labels>(mut self, labels: Labels) -> Self
    where
        Labels: IntoIterator,
        Labels::Item: Into<Line<'a>>,
    {
        self.labels = Some(labels.into_iter().map(Into::into).collect());
=======
    pub fn labels<T: Into<Line<'a>>>(mut self, labels: Vec<T>) -> Self {
        self.labels = labels.into_iter().map(Into::into).collect();
>>>>>>> 6e7b4e4d
        self
    }

    /// Sets the axis style
    ///
    /// This is a fluent setter method which must be chained or used as it consumes self
    ///
    /// `style` accepts any type that is convertible to [`Style`] (e.g. [`Style`], [`Color`], or
    /// your own type that implements [`Into<Style>`]).
    ///
    /// # Example
    ///
    /// [`Axis`] also implements [`Stylize`](crate::style::Stylize) which mean you can style it
    /// like so
    ///
    /// ```rust
    /// # use ratatui::{prelude::*, widgets::*};
    /// let axis = Axis::default().red();
    /// ```
    #[must_use = "method moves the value of self and returns the modified value"]
    pub fn style<S: Into<Style>>(mut self, style: S) -> Self {
        self.style = style.into();
        self
    }

    /// Sets the labels alignment of the axis
    ///
    /// The alignment behaves differently based on the axis:
    /// - Y axis: The labels are aligned within the area on the left of the axis
    /// - X axis: The first X-axis label is aligned relative to the Y-axis
    ///
    /// On the X axis, this parameter only affects the first label.
    #[must_use = "method moves the value of self and returns the modified value"]
    pub const fn labels_alignment(mut self, alignment: Alignment) -> Self {
        self.labels_alignment = alignment;
        self
    }
}

/// Used to determine which style of graphing to use
#[derive(Debug, Default, Display, EnumString, Clone, Copy, Eq, PartialEq, Hash)]
pub enum GraphType {
    /// Draw each point. This is the default.
    #[default]
    Scatter,

    /// Draw a line between each following point.
    ///
    /// The order of the lines will be the same as the order of the points in the dataset, which
    /// allows this widget to draw lines both left-to-right and right-to-left
    Line,

    /// Draw a bar chart. This will draw a bar for each point in the dataset.
    Bar,
}

/// Allow users to specify the position of a legend in a [`Chart`]
///
/// See [`Chart::legend_position`]
#[derive(Debug, Default, Clone, Copy, Eq, PartialEq)]
pub enum LegendPosition {
    /// Legend is centered on top
    Top,
    /// Legend is in the top-right corner. This is the **default**.
    #[default]
    TopRight,
    /// Legend is in the top-left corner
    TopLeft,
    /// Legend is centered on the left
    Left,
    /// Legend is centered on the right
    Right,
    /// Legend is centered on the bottom
    Bottom,
    /// Legend is in the bottom-right corner
    BottomRight,
    /// Legend is in the bottom-left corner
    BottomLeft,
}

impl LegendPosition {
    fn layout(
        self,
        area: Rect,
        legend_width: u16,
        legend_height: u16,
        x_title_width: u16,
        y_title_width: u16,
    ) -> Option<Rect> {
        let mut height_margin = i32::from(area.height - legend_height);
        if x_title_width != 0 {
            height_margin -= 1;
        }
        if y_title_width != 0 {
            height_margin -= 1;
        }
        if height_margin < 0 {
            return None;
        };

        let (x, y) = match self {
            Self::TopRight => {
                if legend_width + y_title_width > area.width {
                    (area.right() - legend_width, area.top() + 1)
                } else {
                    (area.right() - legend_width, area.top())
                }
            }
            Self::TopLeft => {
                if y_title_width != 0 {
                    (area.left(), area.top() + 1)
                } else {
                    (area.left(), area.top())
                }
            }
            Self::Top => {
                let x = (area.width - legend_width) / 2;
                if area.left() + y_title_width > x {
                    (area.left() + x, area.top() + 1)
                } else {
                    (area.left() + x, area.top())
                }
            }
            Self::Left => {
                let mut y = (area.height - legend_height) / 2;
                if y_title_width != 0 {
                    y += 1;
                }
                if x_title_width != 0 {
                    y = y.saturating_sub(1);
                }
                (area.left(), area.top() + y)
            }
            Self::Right => {
                let mut y = (area.height - legend_height) / 2;
                if y_title_width != 0 {
                    y += 1;
                }
                if x_title_width != 0 {
                    y = y.saturating_sub(1);
                }
                (area.right() - legend_width, area.top() + y)
            }
            Self::BottomLeft => {
                if x_title_width + legend_width > area.width {
                    (area.left(), area.bottom() - legend_height - 1)
                } else {
                    (area.left(), area.bottom() - legend_height)
                }
            }
            Self::BottomRight => {
                if x_title_width != 0 {
                    (
                        area.right() - legend_width,
                        area.bottom() - legend_height - 1,
                    )
                } else {
                    (area.right() - legend_width, area.bottom() - legend_height)
                }
            }
            Self::Bottom => {
                let x = area.left() + (area.width - legend_width) / 2;
                if x + legend_width > area.right() - x_title_width {
                    (x, area.bottom() - legend_height - 1)
                } else {
                    (x, area.bottom() - legend_height)
                }
            }
        };

        Some(Rect::new(x, y, legend_width, legend_height))
    }
}

/// A group of data points
///
/// This is the main element composing a [`Chart`].
///
/// A dataset can be [named](Dataset::name). Only named datasets will be rendered in the legend.
///
/// After that, you can pass it data with [`Dataset::data`]. Data is an array of `f64` tuples
/// (`(f64, f64)`), the first element being X and the second Y. It's also worth noting that, unlike
/// the [`Rect`], here the Y axis is bottom to top, as in math.
///
/// You can also customize the rendering by using [`Dataset::marker`] and [`Dataset::graph_type`].
///
/// # Example
///
/// This example draws a red line between two points.
///
/// ```rust
/// use ratatui::{prelude::*, symbols::Marker, widgets::*};
///
/// let dataset = Dataset::default()
///     .name("dataset 1")
///     .data(&[(1., 1.), (5., 5.)])
///     .marker(Marker::Braille)
///     .graph_type(GraphType::Line)
///     .red();
/// ```
#[derive(Debug, Default, Clone, PartialEq)]
pub struct Dataset<'a> {
    /// Name of the dataset (used in the legend if shown)
    name: Option<Line<'a>>,
    /// A reference to the actual data
    data: &'a [(f64, f64)],
    /// Symbol used for each points of this dataset
    marker: symbols::Marker,
    /// Determines graph type used for drawing points
    graph_type: GraphType,
    /// Style used to plot this dataset
    style: Style,
}

impl<'a> Dataset<'a> {
    /// Sets the name of the dataset
    ///
    /// The dataset's name is used when displaying the chart legend. Datasets don't require a name
    /// and can be created without specifying one. Once assigned, a name can't be removed, only
    /// changed
    ///
    /// The name can be styled (see [`Line`] for that), but the dataset's style will always have
    /// precedence.
    ///
    /// This is a fluent setter method which must be chained or used as it consumes self
    #[must_use = "method moves the value of self and returns the modified value"]
    pub fn name<S>(mut self, name: S) -> Self
    where
        S: Into<Line<'a>>,
    {
        self.name = Some(name.into());
        self
    }

    /// Sets the data points of this dataset
    ///
    /// Points will then either be rendered as scattered points or with lines between them
    /// depending on [`Dataset::graph_type`].
    ///
    /// Data consist in an array of `f64` tuples (`(f64, f64)`), the first element being X and the
    /// second Y. It's also worth noting that, unlike the [`Rect`], here the Y axis is bottom to
    /// top, as in math.
    ///
    /// This is a fluent setter method which must be chained or used as it consumes self
    #[must_use = "method moves the value of self and returns the modified value"]
    pub const fn data(mut self, data: &'a [(f64, f64)]) -> Self {
        self.data = data;
        self
    }

    /// Sets the kind of character to use to display this dataset
    ///
    /// You can use dots (`•`), blocks (`█`), bars (`▄`), braille (`⠓`, `⣇`, `⣿`) or half-blocks
    /// (`█`, `▄`, and `▀`). See [`symbols::Marker`] for more details.
    ///
    /// Note [`Marker::Braille`](symbols::Marker::Braille) requires a font that supports Unicode
    /// Braille Patterns.
    ///
    /// This is a fluent setter method which must be chained or used as it consumes self
    #[must_use = "method moves the value of self and returns the modified value"]
    pub const fn marker(mut self, marker: symbols::Marker) -> Self {
        self.marker = marker;
        self
    }

    /// Sets how the dataset should be drawn
    ///
    /// [`Chart`] can draw [scatter](GraphType::Scatter), [line](GraphType::Line) or
    /// [bar](GraphType::Bar) charts. A scatter chart draws only the points in the dataset, a line
    /// char draws a line between each point, and a bar chart draws a line from the x axis to the
    /// point.  See [`GraphType`] for more details
    ///
    /// This is a fluent setter method which must be chained or used as it consumes self
    #[must_use = "method moves the value of self and returns the modified value"]
    pub const fn graph_type(mut self, graph_type: GraphType) -> Self {
        self.graph_type = graph_type;
        self
    }

    /// Sets the style of this dataset
    ///
    /// The given style will be used to draw the legend and the data points. Currently the legend
    /// will use the entire style whereas the data points will only use the foreground.
    ///
    /// `style` accepts any type that is convertible to [`Style`] (e.g. [`Style`], [`Color`], or
    /// your own type that implements [`Into<Style>`]).
    ///
    /// This is a fluent setter method which must be chained or used as it consumes self
    ///
    /// # Example
    ///
    /// [`Dataset`] also implements [`Stylize`](crate::style::Stylize) which mean you can style it
    /// like so
    ///
    /// ```rust
    /// # use ratatui::{prelude::*, widgets::*};
    /// let dataset = Dataset::default().red();
    /// ```
    #[must_use = "method moves the value of self and returns the modified value"]
    pub fn style<S: Into<Style>>(mut self, style: S) -> Self {
        self.style = style.into();
        self
    }
}

/// A container that holds all the infos about where to display each elements of the chart (axis,
/// labels, legend, ...).
struct ChartLayout {
    /// Location of the title of the x axis
    title_x: Option<Position>,
    /// Location of the title of the y axis
    title_y: Option<Position>,
    /// Location of the first label of the x axis
    label_x: Option<u16>,
    /// Location of the first label of the y axis
    label_y: Option<u16>,
    /// Y coordinate of the horizontal axis
    axis_x: Option<u16>,
    /// X coordinate of the vertical axis
    axis_y: Option<u16>,
    /// Area of the legend
    legend_area: Option<Rect>,
    /// Area of the graph
    graph_area: Rect,
}

/// A widget to plot one or more [`Dataset`] in a cartesian coordinate system
///
/// To use this widget, start by creating one or more [`Dataset`]. With it, you can set the
/// [data points](Dataset::data), the [name](Dataset::name) or the
/// [chart type](Dataset::graph_type). See [`Dataset`] for a complete documentation of what is
/// possible.
///
/// Then, you'll usually want to configure the [`Axis`]. Axis [titles](Axis::title),
/// [bounds](Axis::bounds) and [labels](Axis::labels) can be configured on both axis. See [`Axis`]
/// for a complete documentation of what is possible.
///
/// Finally, you can pass all of that to the `Chart` via [`Chart::new`], [`Chart::x_axis`] and
/// [`Chart::y_axis`].
///
/// Additionally, `Chart` allows configuring the legend [position](Chart::legend_position) and
/// [hiding constraints](Chart::hidden_legend_constraints).
///
/// # Examples
///
/// ```
/// use ratatui::{prelude::*, widgets::*};
///
/// // Create the datasets to fill the chart with
/// let datasets = vec![
///     // Scatter chart
///     Dataset::default()
///         .name("data1")
///         .marker(symbols::Marker::Dot)
///         .graph_type(GraphType::Scatter)
///         .style(Style::default().cyan())
///         .data(&[(0.0, 5.0), (1.0, 6.0), (1.5, 6.434)]),
///     // Line chart
///     Dataset::default()
///         .name("data2")
///         .marker(symbols::Marker::Braille)
///         .graph_type(GraphType::Line)
///         .style(Style::default().magenta())
///         .data(&[(4.0, 5.0), (5.0, 8.0), (7.66, 13.5)]),
/// ];
///
/// // Create the X axis and define its properties
/// let x_axis = Axis::default()
///     .title("X Axis".red())
///     .style(Style::default().white())
///     .bounds([0.0, 10.0])
///     .labels(["0.0", "5.0", "10.0"]);
///
/// // Create the Y axis and define its properties
/// let y_axis = Axis::default()
///     .title("Y Axis".red())
///     .style(Style::default().white())
///     .bounds([0.0, 10.0])
///     .labels(["0.0", "5.0", "10.0"]);
///
/// // Create the chart and link all the parts together
/// let chart = Chart::new(datasets)
///     .block(Block::new().title("Chart"))
///     .x_axis(x_axis)
///     .y_axis(y_axis);
/// ```
#[derive(Debug, Default, Clone, PartialEq)]
pub struct Chart<'a> {
    /// A block to display around the widget eventually
    block: Option<Block<'a>>,
    /// The horizontal axis
    x_axis: Axis<'a>,
    /// The vertical axis
    y_axis: Axis<'a>,
    /// A reference to the datasets
    datasets: Vec<Dataset<'a>>,
    /// The widget base style
    style: Style,
    /// Constraints used to determine whether the legend should be shown or not
    hidden_legend_constraints: (Constraint, Constraint),
    /// The position determine where the length is shown or hide regardless of
    /// `hidden_legend_constraints`
    legend_position: Option<LegendPosition>,
}

impl<'a> Chart<'a> {
    /// Creates a chart with the given [datasets](Dataset)
    ///
    /// A chart can render multiple datasets.
    ///
    /// # Example
    ///
    /// This creates a simple chart with one [`Dataset`]
    ///
    /// ```rust
    /// # use ratatui::{prelude::*, widgets::*};
    /// # let data_points = vec![];
    /// let chart = Chart::new(vec![Dataset::default().data(&data_points)]);
    /// ```
    ///
    /// This creates a chart with multiple [`Dataset`]s
    ///
    /// ```rust
    /// # use ratatui::{prelude::*, widgets::*};
    /// # let data_points = vec![];
    /// # let data_points2 = vec![];
    /// let chart = Chart::new(vec![
    ///     Dataset::default().data(&data_points),
    ///     Dataset::default().data(&data_points2),
    /// ]);
    /// ```
    pub fn new(datasets: Vec<Dataset<'a>>) -> Self {
        Self {
            block: None,
            x_axis: Axis::default(),
            y_axis: Axis::default(),
            style: Style::default(),
            datasets,
            hidden_legend_constraints: (Constraint::Ratio(1, 4), Constraint::Ratio(1, 4)),
            legend_position: Some(LegendPosition::default()),
        }
    }

    /// Wraps the chart with the given [`Block`]
    ///
    /// This is a fluent setter method which must be chained or used as it consumes self
    #[must_use = "method moves the value of self and returns the modified value"]
    pub fn block(mut self, block: Block<'a>) -> Self {
        self.block = Some(block);
        self
    }

    /// Sets the style of the entire chart
    ///
    /// `style` accepts any type that is convertible to [`Style`] (e.g. [`Style`], [`Color`], or
    /// your own type that implements [`Into<Style>`]).
    ///
    /// Styles of [`Axis`] and [`Dataset`] will have priority over this style.
    ///
    /// This is a fluent setter method which must be chained or used as it consumes self
    #[must_use = "method moves the value of self and returns the modified value"]
    pub fn style<S: Into<Style>>(mut self, style: S) -> Self {
        self.style = style.into();
        self
    }

    /// Sets the X [`Axis`]
    ///
    /// The default is an empty [`Axis`], i.e. only a line.
    ///
    /// This is a fluent setter method which must be chained or used as it consumes self
    ///
    /// # Example
    ///
    /// ```rust
    /// # use ratatui::{prelude::*, widgets::*};
    /// let chart = Chart::new(vec![]).x_axis(
    ///     Axis::default()
    ///         .title("X Axis")
    ///         .bounds([0.0, 20.0])
    ///         .labels(["0", "20"]),
    /// );
    /// ```
    #[must_use = "method moves the value of self and returns the modified value"]
    pub fn x_axis(mut self, axis: Axis<'a>) -> Self {
        self.x_axis = axis;
        self
    }

    /// Sets the Y [`Axis`]
    ///
    /// The default is an empty [`Axis`], i.e. only a line.
    ///
    /// This is a fluent setter method which must be chained or used as it consumes self
    ///
    /// # Example
    ///
    /// ```rust
    /// # use ratatui::{prelude::*, widgets::*};
    /// let chart = Chart::new(vec![]).y_axis(
    ///     Axis::default()
    ///         .title("Y Axis")
    ///         .bounds([0.0, 20.0])
    ///         .labels(["0", "20"]),
    /// );
    /// ```
    #[must_use = "method moves the value of self and returns the modified value"]
    pub fn y_axis(mut self, axis: Axis<'a>) -> Self {
        self.y_axis = axis;
        self
    }

    /// Sets the constraints used to determine whether the legend should be shown or not.
    ///
    /// The tuple's first constraint is used for the width and the second for the height. If the
    /// legend takes more space than what is allowed by any constraint, the legend is hidden.
    /// [`Constraint::Min`] is an exception and will always show the legend.
    ///
    /// If this is not set, the default behavior is to hide the legend if it is greater than 25% of
    /// the chart, either horizontally or vertically.
    ///
    /// This is a fluent setter method which must be chained or used as it consumes self
    ///
    /// # Examples
    ///
    /// Hide the legend when either its width is greater than 33% of the total widget width or if
    /// its height is greater than 25% of the total widget height.
    ///
    /// ```
    /// # use ratatui::{prelude::*, widgets::*};
    /// let constraints = (Constraint::Ratio(1, 3), Constraint::Ratio(1, 4));
    /// let chart = Chart::new(vec![]).hidden_legend_constraints(constraints);
    /// ```
    ///
    /// Always show the legend, note the second constraint doesn't matter in this case since the
    /// first one is always true.
    ///
    /// ```
    /// # use ratatui::{prelude::*, widgets::*};
    /// let constraints = (Constraint::Min(0), Constraint::Ratio(1, 4));
    /// let chart = Chart::new(vec![]).hidden_legend_constraints(constraints);
    /// ```
    ///
    /// Always hide the legend. Note this can be accomplished more explicitly by passing `None` to
    /// [`Chart::legend_position`].
    ///
    /// ```
    /// # use ratatui::{prelude::*, widgets::*};
    /// let constraints = (Constraint::Length(0), Constraint::Ratio(1, 4));
    /// let chart = Chart::new(vec![]).hidden_legend_constraints(constraints);
    /// ```
    #[must_use = "method moves the value of self and returns the modified value"]
    pub const fn hidden_legend_constraints(
        mut self,
        constraints: (Constraint, Constraint),
    ) -> Self {
        self.hidden_legend_constraints = constraints;
        self
    }

    /// Sets the position of a legend or hide it
    ///
    /// The default is [`LegendPosition::TopRight`].
    ///
    /// If [`None`] is given, hide the legend even if [`hidden_legend_constraints`] determines it
    /// should be shown. In contrast, if `Some(...)` is given, [`hidden_legend_constraints`] might
    /// still decide whether to show the legend or not.
    ///
    /// See [`LegendPosition`] for all available positions.
    ///
    /// [`hidden_legend_constraints`]: Self::hidden_legend_constraints
    ///
    /// This is a fluent setter method which must be chained or used as it consumes self
    ///
    /// # Examples
    ///
    /// Show the legend on the top left corner.
    ///
    /// ```
    /// # use ratatui::widgets::{Chart, LegendPosition};
    /// let chart: Chart = Chart::new(vec![]).legend_position(Some(LegendPosition::TopLeft));
    /// ```
    ///
    /// Hide the legend altogether
    ///
    /// ```
    /// # use ratatui::widgets::{Chart, LegendPosition};
    /// let chart = Chart::new(vec![]).legend_position(None);
    /// ```
    #[must_use = "method moves the value of self and returns the modified value"]
    pub const fn legend_position(mut self, position: Option<LegendPosition>) -> Self {
        self.legend_position = position;
        self
    }

    /// Compute the internal layout of the chart given the area. If the area is too small some
    /// elements may be automatically hidden
    fn layout(&self, area: Rect) -> Option<ChartLayout> {
        if area.height == 0 || area.width == 0 {
            return None;
        }
        let mut x = area.left();
        let mut y = area.bottom() - 1;

        let mut label_x = None;
        if !self.x_axis.labels.is_empty() && y > area.top() {
            label_x = Some(y);
            y -= 1;
        }

        let label_y = self.y_axis.labels.is_empty().not().then_some(x);
        x += self.max_width_of_labels_left_of_y_axis(area, !self.y_axis.labels.is_empty());

        let mut axis_x = None;
        if !self.x_axis.labels.is_empty() && y > area.top() {
            axis_x = Some(y);
            y -= 1;
        }

        let mut axis_y = None;
        if !self.y_axis.labels.is_empty() && x + 1 < area.right() {
            axis_y = Some(x);
            x += 1;
        }

        let graph_width = area.right().saturating_sub(x);
        let graph_height = y.saturating_sub(area.top()).saturating_add(1);
        debug_assert_ne!(
            graph_width, 0,
            "Axis and labels should have been hidden due to the small area"
        );
        debug_assert_ne!(
            graph_height, 0,
            "Axis and labels should have been hidden due to the small area"
        );
        let graph_area = Rect::new(x, area.top(), graph_width, graph_height);

        let mut title_x = None;
        if let Some(ref title) = self.x_axis.title {
            let w = title.width() as u16;
            if w < graph_area.width && graph_area.height > 2 {
                title_x = Some(Position::new(x + graph_area.width - w, y));
            }
        }

        let mut title_y = None;
        if let Some(ref title) = self.y_axis.title {
            let w = title.width() as u16;
            if w + 1 < graph_area.width && graph_area.height > 2 {
                title_y = Some(Position::new(x, area.top()));
            }
        }

        let mut legend_area = None;
        if let Some(legend_position) = self.legend_position {
            let legends = self
                .datasets
                .iter()
                .filter_map(|d| Some(d.name.as_ref()?.width() as u16));

            if let Some(inner_width) = legends.clone().max() {
                let legend_width = inner_width + 2;
                let legend_height = legends.count() as u16 + 2;

                let [max_legend_width] = Layout::horizontal([self.hidden_legend_constraints.0])
                    .flex(Flex::Start)
                    .areas(graph_area);

                let [max_legend_height] = Layout::vertical([self.hidden_legend_constraints.1])
                    .flex(Flex::Start)
                    .areas(graph_area);

                if inner_width > 0
                    && legend_width <= max_legend_width.width
                    && legend_height <= max_legend_height.height
                {
                    legend_area = legend_position.layout(
                        graph_area,
                        legend_width,
                        legend_height,
                        title_x
                            .and(self.x_axis.title.as_ref())
                            .map(|t| t.width() as u16)
                            .unwrap_or_default(),
                        title_y
                            .and(self.y_axis.title.as_ref())
                            .map(|t| t.width() as u16)
                            .unwrap_or_default(),
                    );
                }
            }
        }
        Some(ChartLayout {
            title_x,
            title_y,
            label_x,
            label_y,
            axis_x,
            axis_y,
            legend_area,
            graph_area,
        })
    }

    fn max_width_of_labels_left_of_y_axis(&self, area: Rect, has_y_axis: bool) -> u16 {
        let mut max_width = self
            .y_axis
            .labels
            .iter()
            .map(Line::width)
            .max()
            .unwrap_or_default() as u16;

        if let Some(first_x_label) = self.x_axis.labels.first() {
            let first_label_width = first_x_label.width() as u16;
            let width_left_of_y_axis = match self.x_axis.labels_alignment {
                Alignment::Left => {
                    // The last character of the label should be below the Y-Axis when it exists,
                    // not on its left
                    let y_axis_offset = u16::from(has_y_axis);
                    first_label_width.saturating_sub(y_axis_offset)
                }
                Alignment::Center => first_label_width / 2,
                Alignment::Right => 0,
            };
            max_width = max(max_width, width_left_of_y_axis);
        }
        // labels of y axis and first label of x axis can take at most 1/3rd of the total width
        max_width.min(area.width / 3)
    }

    fn render_x_labels(
        &self,
        buf: &mut Buffer,
        layout: &ChartLayout,
        chart_area: Rect,
        graph_area: Rect,
    ) {
        let Some(y) = layout.label_x else { return };
        let labels = &self.x_axis.labels;
        let labels_len = labels.len() as u16;
        if labels_len < 2 {
            return;
        }

        let width_between_ticks = graph_area.width / labels_len;

        let label_area = self.first_x_label_area(
            y,
            labels.first().unwrap().width() as u16,
            width_between_ticks,
            chart_area,
            graph_area,
        );

        let label_alignment = match self.x_axis.labels_alignment {
            Alignment::Left => Alignment::Right,
            Alignment::Center => Alignment::Center,
            Alignment::Right => Alignment::Left,
        };

        Self::render_label(buf, labels.first().unwrap(), label_area, label_alignment);

        for (i, label) in labels[1..labels.len() - 1].iter().enumerate() {
            // We add 1 to x (and width-1 below) to leave at least one space before each
            // intermediate labels
            let x = graph_area.left() + (i + 1) as u16 * width_between_ticks + 1;
            let label_area = Rect::new(x, y, width_between_ticks.saturating_sub(1), 1);

            Self::render_label(buf, label, label_area, Alignment::Center);
        }

        let x = graph_area.right() - width_between_ticks;
        let label_area = Rect::new(x, y, width_between_ticks, 1);
        // The last label should be aligned Right to be at the edge of the graph area
        Self::render_label(buf, labels.last().unwrap(), label_area, Alignment::Right);
    }

    fn first_x_label_area(
        &self,
        y: u16,
        label_width: u16,
        max_width_after_y_axis: u16,
        chart_area: Rect,
        graph_area: Rect,
    ) -> Rect {
        let (min_x, max_x) = match self.x_axis.labels_alignment {
            Alignment::Left => (chart_area.left(), graph_area.left()),
            Alignment::Center => (
                chart_area.left(),
                graph_area.left() + max_width_after_y_axis.min(label_width),
            ),
            Alignment::Right => (
                graph_area.left().saturating_sub(1),
                graph_area.left() + max_width_after_y_axis,
            ),
        };

        Rect::new(min_x, y, max_x - min_x, 1)
    }

    fn render_label(buf: &mut Buffer, label: &Line, label_area: Rect, alignment: Alignment) {
        let label = match alignment {
            Alignment::Left => label.clone().left_aligned(),
            Alignment::Center => label.clone().centered(),
            Alignment::Right => label.clone().right_aligned(),
        };
        label.render(label_area, buf);
    }

    fn render_y_labels(
        &self,
        buf: &mut Buffer,
        layout: &ChartLayout,
        chart_area: Rect,
        graph_area: Rect,
    ) {
        let Some(x) = layout.label_y else { return };
        let labels = &self.y_axis.labels;
        let labels_len = labels.len() as u16;
        for (i, label) in labels.iter().enumerate() {
            let dy = i as u16 * (graph_area.height - 1) / (labels_len - 1);
            if dy < graph_area.bottom() {
                let label_area = Rect::new(
                    x,
                    graph_area.bottom().saturating_sub(1) - dy,
                    (graph_area.left() - chart_area.left()).saturating_sub(1),
                    1,
                );
                Self::render_label(buf, label, label_area, self.y_axis.labels_alignment);
            }
        }
    }
}

impl Widget for Chart<'_> {
    fn render(self, area: Rect, buf: &mut Buffer) {
        self.render_ref(area, buf);
    }
}

impl WidgetRef for Chart<'_> {
    #[allow(clippy::too_many_lines)]
    fn render_ref(&self, area: Rect, buf: &mut Buffer) {
        buf.set_style(area, self.style);

        self.block.render_ref(area, buf);
        let chart_area = self.block.inner_if_some(area);
        let Some(layout) = self.layout(chart_area) else {
            return;
        };
        let graph_area = layout.graph_area;

        // Sample the style of the entire widget. This sample will be used to reset the style of
        // the cells that are part of the components put on top of the grah area (i.e legend and
        // axis names).
        let original_style = buf.get(area.left(), area.top()).style();

        self.render_x_labels(buf, &layout, chart_area, graph_area);
        self.render_y_labels(buf, &layout, chart_area, graph_area);

        if let Some(y) = layout.axis_x {
            for x in graph_area.left()..graph_area.right() {
                buf.get_mut(x, y)
                    .set_symbol(symbols::line::HORIZONTAL)
                    .set_style(self.x_axis.style);
            }
        }

        if let Some(x) = layout.axis_y {
            for y in graph_area.top()..graph_area.bottom() {
                buf.get_mut(x, y)
                    .set_symbol(symbols::line::VERTICAL)
                    .set_style(self.y_axis.style);
            }
        }

        if let Some(y) = layout.axis_x {
            if let Some(x) = layout.axis_y {
                buf.get_mut(x, y)
                    .set_symbol(symbols::line::BOTTOM_LEFT)
                    .set_style(self.x_axis.style);
            }
        }

        for dataset in &self.datasets {
            Canvas::default()
                .background_color(self.style.bg.unwrap_or(Color::Reset))
                .x_bounds(self.x_axis.bounds)
                .y_bounds(self.y_axis.bounds)
                .marker(dataset.marker)
                .paint(|ctx| {
                    ctx.draw(&Points {
                        coords: dataset.data,
                        color: dataset.style.fg.unwrap_or(Color::Reset),
                    });
                    match dataset.graph_type {
                        GraphType::Line => {
                            for data in dataset.data.windows(2) {
                                ctx.draw(&CanvasLine {
                                    x1: data[0].0,
                                    y1: data[0].1,
                                    x2: data[1].0,
                                    y2: data[1].1,
                                    color: dataset.style.fg.unwrap_or(Color::Reset),
                                });
                            }
                        }
                        GraphType::Bar => {
                            for (x, y) in dataset.data {
                                ctx.draw(&CanvasLine {
                                    x1: *x,
                                    y1: 0.0,
                                    x2: *x,
                                    y2: *y,
                                    color: dataset.style.fg.unwrap_or(Color::Reset),
                                });
                            }
                        }
                        GraphType::Scatter => {}
                    }
                })
                .render(graph_area, buf);
        }

        if let Some(Position { x, y }) = layout.title_x {
            let title = self.x_axis.title.as_ref().unwrap();
            let width = graph_area
                .right()
                .saturating_sub(x)
                .min(title.width() as u16);
            buf.set_style(
                Rect {
                    x,
                    y,
                    width,
                    height: 1,
                },
                original_style,
            );
            buf.set_line(x, y, title, width);
        }

        if let Some(Position { x, y }) = layout.title_y {
            let title = self.y_axis.title.as_ref().unwrap();
            let width = graph_area
                .right()
                .saturating_sub(x)
                .min(title.width() as u16);
            buf.set_style(
                Rect {
                    x,
                    y,
                    width,
                    height: 1,
                },
                original_style,
            );
            buf.set_line(x, y, title, width);
        }

        if let Some(legend_area) = layout.legend_area {
            buf.set_style(legend_area, original_style);
            Block::bordered().render(legend_area, buf);

            for (i, (dataset_name, dataset_style)) in self
                .datasets
                .iter()
                .filter_map(|ds| Some((ds.name.as_ref()?, ds.style())))
                .enumerate()
            {
                let name = dataset_name.clone().patch_style(dataset_style);
                name.render(
                    Rect {
                        x: legend_area.x + 1,
                        y: legend_area.y + 1 + i as u16,
                        width: legend_area.width - 2,
                        height: 1,
                    },
                    buf,
                );
            }
        }
    }
}

impl<'a> Styled for Axis<'a> {
    type Item = Self;

    fn style(&self) -> Style {
        self.style
    }

    fn set_style<S: Into<Style>>(self, style: S) -> Self::Item {
        self.style(style)
    }
}

impl<'a> Styled for Dataset<'a> {
    type Item = Self;

    fn style(&self) -> Style {
        self.style
    }

    fn set_style<S: Into<Style>>(self, style: S) -> Self::Item {
        self.style(style)
    }
}

impl<'a> Styled for Chart<'a> {
    type Item = Self;

    fn style(&self) -> Style {
        self.style
    }

    fn set_style<S: Into<Style>>(self, style: S) -> Self::Item {
        self.style(style)
    }
}

#[cfg(test)]
mod tests {
    use rstest::rstest;
    use strum::ParseError;

    use super::*;

    struct LegendTestCase {
        chart_area: Rect,
        hidden_legend_constraints: (Constraint, Constraint),
        legend_area: Option<Rect>,
    }

    #[test]
    fn it_should_hide_the_legend() {
        let data = [(0.0, 5.0), (1.0, 6.0), (3.0, 7.0)];
        let cases = [
            LegendTestCase {
                chart_area: Rect::new(0, 0, 100, 100),
                hidden_legend_constraints: (Constraint::Ratio(1, 4), Constraint::Ratio(1, 4)),
                legend_area: Some(Rect::new(88, 0, 12, 12)),
            },
            LegendTestCase {
                chart_area: Rect::new(0, 0, 100, 100),
                hidden_legend_constraints: (Constraint::Ratio(1, 10), Constraint::Ratio(1, 4)),
                legend_area: None,
            },
        ];
        for case in &cases {
            let datasets = (0..10)
                .map(|i| {
                    let name = format!("Dataset #{i}");
                    Dataset::default().name(name).data(&data)
                })
                .collect::<Vec<_>>();
            let chart = Chart::new(datasets)
                .x_axis(Axis::default().title("X axis"))
                .y_axis(Axis::default().title("Y axis"))
                .hidden_legend_constraints(case.hidden_legend_constraints);
            let layout = chart.layout(case.chart_area).unwrap();
            assert_eq!(layout.legend_area, case.legend_area);
        }
    }

    #[test]
    fn axis_can_be_stylized() {
        assert_eq!(
            Axis::default().black().on_white().bold().not_dim().style,
            Style::default()
                .fg(Color::Black)
                .bg(Color::White)
                .add_modifier(Modifier::BOLD)
                .remove_modifier(Modifier::DIM)
        );
    }

    #[test]
    fn dataset_can_be_stylized() {
        assert_eq!(
            Dataset::default().black().on_white().bold().not_dim().style,
            Style::default()
                .fg(Color::Black)
                .bg(Color::White)
                .add_modifier(Modifier::BOLD)
                .remove_modifier(Modifier::DIM)
        );
    }

    #[test]
    fn chart_can_be_stylized() {
        assert_eq!(
            Chart::new(vec![]).black().on_white().bold().not_dim().style,
            Style::default()
                .fg(Color::Black)
                .bg(Color::White)
                .add_modifier(Modifier::BOLD)
                .remove_modifier(Modifier::DIM)
        );
    }

    #[test]
    fn graph_type_to_string() {
        assert_eq!(GraphType::Scatter.to_string(), "Scatter");
        assert_eq!(GraphType::Line.to_string(), "Line");
        assert_eq!(GraphType::Bar.to_string(), "Bar");
    }

    #[test]
    fn graph_type_from_str() {
        assert_eq!("Scatter".parse::<GraphType>(), Ok(GraphType::Scatter));
        assert_eq!("Line".parse::<GraphType>(), Ok(GraphType::Line));
        assert_eq!("Bar".parse::<GraphType>(), Ok(GraphType::Bar));
        assert_eq!("".parse::<GraphType>(), Err(ParseError::VariantNotFound));
    }

    #[test]
    fn it_does_not_panic_if_title_is_wider_than_buffer() {
        let widget = Chart::default()
            .y_axis(Axis::default().title("xxxxxxxxxxxxxxxx"))
            .x_axis(Axis::default().title("xxxxxxxxxxxxxxxx"));
        let mut buffer = Buffer::empty(Rect::new(0, 0, 8, 4));
        widget.render(buffer.area, &mut buffer);
        assert_eq!(buffer, Buffer::with_lines(vec![" ".repeat(8); 4]));
    }

    #[test]
    fn datasets_without_name_dont_contribute_to_legend_height() {
        let data_named_1 = Dataset::default().name("data1"); // must occupy a row in legend
        let data_named_2 = Dataset::default().name(""); // must occupy a row in legend, even if name is empty
        let data_unnamed = Dataset::default(); // must not occupy a row in legend
        let widget = Chart::new(vec![data_named_1, data_unnamed, data_named_2]);
        let buffer = Buffer::empty(Rect::new(0, 0, 50, 25));
        let layout = widget.layout(buffer.area).unwrap();

        assert!(layout.legend_area.is_some());
        assert_eq!(layout.legend_area.unwrap().height, 4); // 2 for borders, 2 for rows
    }

    #[test]
    fn no_legend_if_no_named_datasets() {
        let dataset = Dataset::default();
        let widget = Chart::new(vec![dataset; 3]);
        let buffer = Buffer::empty(Rect::new(0, 0, 50, 25));
        let layout = widget.layout(buffer.area).unwrap();

        assert!(layout.legend_area.is_none());
    }

    #[test]
    fn dataset_legend_style_is_patched() {
        let long_dataset_name = Dataset::default().name("Very long name");
        let short_dataset =
            Dataset::default().name(Line::from("Short name").alignment(Alignment::Right));
        let widget = Chart::new(vec![long_dataset_name, short_dataset])
            .hidden_legend_constraints((100.into(), 100.into()));
        let mut buffer = Buffer::empty(Rect::new(0, 0, 20, 5));
        widget.render(buffer.area, &mut buffer);
        let expected = Buffer::with_lines([
            "    ┌──────────────┐",
            "    │Very long name│",
            "    │    Short name│",
            "    └──────────────┘",
            "                    ",
        ]);
        assert_eq!(buffer, expected);
    }

    #[test]
    fn test_chart_have_a_topleft_legend() {
        let chart = Chart::new(vec![Dataset::default().name("Ds1")])
            .legend_position(Some(LegendPosition::TopLeft));
        let area = Rect::new(0, 0, 30, 20);
        let mut buffer = Buffer::empty(area);
        chart.render(buffer.area, &mut buffer);
        let expected = Buffer::with_lines([
            "┌───┐                         ",
            "│Ds1│                         ",
            "└───┘                         ",
            "                              ",
            "                              ",
            "                              ",
            "                              ",
            "                              ",
            "                              ",
            "                              ",
            "                              ",
            "                              ",
            "                              ",
            "                              ",
            "                              ",
            "                              ",
            "                              ",
            "                              ",
            "                              ",
            "                              ",
        ]);
        assert_eq!(buffer, expected);
    }

    #[test]
    fn test_chart_have_a_long_y_axis_title_overlapping_legend() {
        let chart = Chart::new(vec![Dataset::default().name("Ds1")])
            .y_axis(Axis::default().title("The title overlap a legend."));
        let area = Rect::new(0, 0, 30, 20);
        let mut buffer = Buffer::empty(area);
        chart.render(buffer.area, &mut buffer);
        let expected = Buffer::with_lines([
            "The title overlap a legend.   ",
            "                         ┌───┐",
            "                         │Ds1│",
            "                         └───┘",
            "                              ",
            "                              ",
            "                              ",
            "                              ",
            "                              ",
            "                              ",
            "                              ",
            "                              ",
            "                              ",
            "                              ",
            "                              ",
            "                              ",
            "                              ",
            "                              ",
            "                              ",
            "                              ",
        ]);
        assert_eq!(buffer, expected);
    }

    #[test]
    fn test_chart_have_overflowed_y_axis() {
        let chart = Chart::new(vec![Dataset::default().name("Ds1")])
            .y_axis(Axis::default().title("The title overlap a legend."));
        let area = Rect::new(0, 0, 10, 10);
        let mut buffer = Buffer::empty(area);
        chart.render(buffer.area, &mut buffer);
        let expected = Buffer::with_lines([
            "          ",
            "          ",
            "          ",
            "          ",
            "          ",
            "          ",
            "          ",
            "          ",
            "          ",
            "          ",
        ]);
        assert_eq!(buffer, expected);
    }

    #[test]
    fn test_legend_area_can_fit_same_chart_area() {
        let name = "Data";
        let chart = Chart::new(vec![Dataset::default().name(name)])
            .hidden_legend_constraints((Constraint::Percentage(100), Constraint::Percentage(100)));
        let area = Rect::new(0, 0, name.len() as u16 + 2, 3);
        let mut buffer = Buffer::empty(area);
        for position in [
            LegendPosition::TopLeft,
            LegendPosition::Top,
            LegendPosition::TopRight,
            LegendPosition::Left,
            LegendPosition::Right,
            LegendPosition::Bottom,
            LegendPosition::BottomLeft,
            LegendPosition::BottomRight,
        ] {
            let chart = chart.clone().legend_position(Some(position));
            buffer.reset();
            chart.render(buffer.area, &mut buffer);
            #[rustfmt::skip]
            let expected = Buffer::with_lines([
                "┌────┐",
                "│Data│",
                "└────┘",
            ]);
            assert_eq!(buffer, expected);
        }
    }

    #[rstest]
    #[case(Some(LegendPosition::TopLeft), [
        "┌────┐   ",
        "│Data│   ",
        "└────┘   ",
        "         ",
        "         ",
        "         ",
    ])]
    #[case(Some(LegendPosition::Top), [
        " ┌────┐  ",
        " │Data│  ",
        " └────┘  ",
        "         ",
        "         ",
        "         ",
    ])]
    #[case(Some(LegendPosition::TopRight), [
        "   ┌────┐",
        "   │Data│",
        "   └────┘",
        "         ",
        "         ",
        "         ",
    ])]
    #[case(Some(LegendPosition::Left), [
        "         ",
        "┌────┐   ",
        "│Data│   ",
        "└────┘   ",
        "         ",
        "         ",
    ])]
    #[case(Some(LegendPosition::Right), [
        "         ",
        "   ┌────┐",
        "   │Data│",
        "   └────┘",
        "         ",
        "         ",
    ])]
    #[case(Some(LegendPosition::BottomLeft), [
        "         ",
        "         ",
        "         ",
        "┌────┐   ",
        "│Data│   ",
        "└────┘   ",
    ])]
    #[case(Some(LegendPosition::Bottom), [
        "         ",
        "         ",
        "         ",
        " ┌────┐  ",
        " │Data│  ",
        " └────┘  ",
    ])]
    #[case(Some(LegendPosition::BottomRight), [
        "         ",
        "         ",
        "         ",
        "   ┌────┐",
        "   │Data│",
        "   └────┘",
    ])]
    #[case(None, [
        "         ",
        "         ",
        "         ",
        "         ",
        "         ",
        "         ",
    ])]
    fn test_legend_of_chart_have_odd_margin_size<'line, Lines>(
        #[case] legend_position: Option<LegendPosition>,
        #[case] expected: Lines,
    ) where
        Lines: IntoIterator,
        Lines::Item: Into<Line<'line>>,
    {
        let name = "Data";
        let area = Rect::new(0, 0, name.len() as u16 + 2 + 3, 3 + 3);
        let mut buffer = Buffer::empty(area);
        let chart = Chart::new(vec![Dataset::default().name(name)])
            .legend_position(legend_position)
            .hidden_legend_constraints((Constraint::Percentage(100), Constraint::Percentage(100)));
        chart.render(buffer.area, &mut buffer);
        assert_eq!(buffer, Buffer::with_lines(expected));
    }

    #[test]
    fn bar_chart() {
        let data = [
            (0.0, 0.0),
            (2.0, 1.0),
            (4.0, 4.0),
            (6.0, 8.0),
            (8.0, 9.0),
            (10.0, 10.0),
        ];
        let chart = Chart::new(vec![Dataset::default()
            .data(&data)
            .marker(symbols::Marker::Dot)
            .graph_type(GraphType::Bar)])
        .x_axis(Axis::default().bounds([0.0, 10.0]))
        .y_axis(Axis::default().bounds([0.0, 10.0]));
        let area = Rect::new(0, 0, 11, 11);
        let mut buffer = Buffer::empty(area);
        chart.render(buffer.area, &mut buffer);
        let expected = Buffer::with_lines([
            "          •",
            "        • •",
            "      • • •",
            "      • • •",
            "      • • •",
            "      • • •",
            "    • • • •",
            "    • • • •",
            "    • • • •",
            "  • • • • •",
            "• • • • • •",
        ]);
        assert_eq!(buffer, expected);
    }
}<|MERGE_RESOLUTION|>--- conflicted
+++ resolved
@@ -100,17 +100,12 @@
     ///     .labels(["0".bold(), "25".into(), "50".bold()]);
     /// ```
     #[must_use = "method moves the value of self and returns the modified value"]
-<<<<<<< HEAD
     pub fn labels<Labels>(mut self, labels: Labels) -> Self
     where
         Labels: IntoIterator,
         Labels::Item: Into<Line<'a>>,
     {
-        self.labels = Some(labels.into_iter().map(Into::into).collect());
-=======
-    pub fn labels<T: Into<Line<'a>>>(mut self, labels: Vec<T>) -> Self {
         self.labels = labels.into_iter().map(Into::into).collect();
->>>>>>> 6e7b4e4d
         self
     }
 
