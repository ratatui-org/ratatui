use strum::{Display, EnumString};
use unicode_width::UnicodeWidthStr;

use crate::{
    prelude::*,
    widgets::{Block, HighlightSpacing},
};

/// State of the [`List`] widget
///
/// This state can be used to scroll through items and select one. When the list is rendered as a
/// stateful widget, the selected item will be highlighted and the list will be shifted to ensure
/// that the selected item is visible. This will modify the [`ListState`] object passed to the
/// [`Frame::render_stateful_widget`](crate::terminal::Frame::render_stateful_widget) method.
///
/// The state consists of two fields:
/// - [`offset`]: the index of the first item to be displayed
/// - [`selected`]: the index of the selected item, which can be `None` if no item is selected
///
/// [`offset`]: ListState::offset()
/// [`selected`]: ListState::selected()
///
/// See the list in the [Examples] directory for a more in depth example of the various
/// configuration options and for how to handle state.
///
/// [Examples]: https://github.com/ratatui-org/ratatui/blob/main/examples/README.md
///
/// # Example
///
/// ```rust
/// # use ratatui::{prelude::*, widgets::*};
/// # fn ui(frame: &mut Frame) {
/// # let area = Rect::default();
/// # let items = ["Item 1"];
/// let list = List::new(items);
///
/// // This should be stored outside of the function in your application state.
/// let mut state = ListState::default();
///
/// *state.offset_mut() = 1; // display the second item and onwards
/// state.select(Some(3)); // select the forth item (0-indexed)
///
/// frame.render_stateful_widget(list, area, &mut state);
/// # }
/// ```
#[derive(Debug, Default, Clone, Eq, PartialEq, Hash)]
#[cfg_attr(feature = "serde", derive(serde::Serialize, serde::Deserialize))]
pub struct ListState {
    offset: usize,
    selected: Option<usize>,
}

impl ListState {
    /// Sets the index of the first item to be displayed
    ///
    /// This is a fluent setter method which must be chained or used as it consumes self
    ///
    /// # Examples
    ///
    /// ```rust
    /// # use ratatui::{prelude::*, widgets::*};
    /// let state = ListState::default().with_offset(1);
    /// ```
    #[must_use = "https://ratatui.rs/concepts/builder-lite-pattern/"]
    pub const fn with_offset(mut self, offset: usize) -> Self {
        self.offset = offset;
        self
    }

    /// Sets the index of the selected item
    ///
    /// This is a fluent setter method which must be chained or used as it consumes self
    ///
    /// # Examples
    ///
    /// ```rust
    /// # use ratatui::{prelude::*, widgets::*};
    /// let state = ListState::default().with_selected(Some(1));
    /// ```
    #[must_use = "https://ratatui.rs/concepts/builder-lite-pattern/"]
    pub const fn with_selected(mut self, selected: Option<usize>) -> Self {
        self.selected = selected;
        self
    }

    /// Index of the first item to be displayed
    ///
    /// # Examples
    ///
    /// ```rust
    /// # use ratatui::{prelude::*, widgets::*};
    /// let state = ListState::default();
    /// assert_eq!(state.offset(), 0);
    /// ```
    #[must_use]
    pub const fn offset(&self) -> usize {
        self.offset
    }

    /// Mutable reference to the index of the first item to be displayed
    ///
    /// # Examples
    ///
    /// ```rust
    /// # use ratatui::{prelude::*, widgets::*};
    /// let mut state = ListState::default();
    /// *state.offset_mut() = 1;
    /// ```
    #[must_use]
    pub fn offset_mut(&mut self) -> &mut usize {
        &mut self.offset
    }

    /// Index of the selected item
    ///
    /// Returns `None` if no item is selected
    ///
    /// # Examples
    ///
    /// ```rust
    /// # use ratatui::{prelude::*, widgets::*};
    /// let state = TableState::default();
    /// assert_eq!(state.selected(), None);
    /// ```
    #[must_use]
    pub const fn selected(&self) -> Option<usize> {
        self.selected
    }

    /// Mutable reference to the index of the selected item
    ///
    /// Returns `None` if no item is selected
    ///
    /// # Examples
    ///
    /// ```rust
    /// # use ratatui::{prelude::*, widgets::*};
    /// let mut state = ListState::default();
    /// *state.selected_mut() = Some(1);
    /// ```
    #[must_use]
    pub fn selected_mut(&mut self) -> &mut Option<usize> {
        &mut self.selected
    }

    /// Sets the index of the selected item
    ///
    /// Set to `None` if no item is selected. This will also reset the offset to `0`.
    ///
    /// # Examples
    ///
    /// ```rust
    /// # use ratatui::{prelude::*, widgets::*};
    /// let mut state = ListState::default();
    /// state.select(Some(1));
    /// ```
    pub fn select(&mut self, index: Option<usize>) {
        self.selected = index;
        if index.is_none() {
            self.offset = 0;
        }
    }
}

/// A single item in a [`List`]
///
/// The item's height is defined by the number of lines it contains. This can be queried using
/// [`ListItem::height`]. Similarly, [`ListItem::width`] will return the maximum width of all
/// lines.
///
/// You can set the style of an item with [`ListItem::style`] or using the [`Stylize`] trait.
/// This [`Style`] will be combined with the [`Style`] of the inner [`Text`]. The [`Style`]
/// of the [`Text`] will be added to the [`Style`] of the [`ListItem`].
///
/// You can also align a `ListItem` by aligning its underlying [`Text`] and [`Line`]s. For that,
/// see [`Text::alignment`] and [`Line::alignment`]. On a multiline `Text`, one `Line` can override
/// the alignment by setting it explicitly.
///
/// # Examples
///
/// You can create [`ListItem`]s from simple `&str`
///
/// ```rust
/// # use ratatui::{prelude::*, widgets::*};
/// let item = ListItem::new("Item 1");
/// ```
///
/// Anything that can be converted to [`Text`] can be a [`ListItem`].
///
/// ```rust
/// # use ratatui::{prelude::*, widgets::*};
/// let item1: ListItem = "Item 1".into();
/// let item2: ListItem = Line::raw("Item 2").into();
/// ```
///
/// A [`ListItem`] styled with [`Stylize`]
///
/// ```rust
/// # use ratatui::{prelude::*, widgets::*};
/// let item = ListItem::new("Item 1").red().on_white();
/// ```
///
/// If you need more control over the item's style, you can explicitly style the underlying
/// [`Text`]
///
/// ```rust
/// # use ratatui::{prelude::*, widgets::*};
/// let mut text = Text::default();
/// text.extend(["Item".blue(), Span::raw(" "), "1".bold().red()]);
/// let item = ListItem::new(text);
/// ```
///
/// A right-aligned `ListItem`
///
/// ```rust
/// # use ratatui::{prelude::*, widgets::*};
/// ListItem::new(Text::from("foo").alignment(Alignment::Right));
/// ```
///
/// [`Stylize`]: crate::style::Stylize
#[derive(Debug, Clone, Eq, PartialEq, Hash)]
pub struct ListItem<'a> {
    content: Text<'a>,
    style: Style,
}

impl<'a> ListItem<'a> {
    /// Creates a new [`ListItem`]
    ///
    /// The `content` parameter accepts any value that can be converted into [`Text`].
    ///
    /// # Examples
    ///
    /// You can create [`ListItem`]s from simple `&str`
    ///
    /// ```rust
    /// # use ratatui::{prelude::*, widgets::*};
    /// let item = ListItem::new("Item 1");
    /// ```
    ///
    /// Anything that can be converted to [`Text`] can be a [`ListItem`].
    ///
    /// ```rust
    /// # use ratatui::{prelude::*, widgets::*};
    /// let item1: ListItem = "Item 1".into();
    /// let item2: ListItem = Line::raw("Item 2").into();
    /// ```
    ///
    /// You can also create multilines item
    ///
    /// ```rust
    /// # use ratatui::{prelude::*, widgets::*};
    /// let item = ListItem::new("Multi-line\nitem");
    /// ```
    ///
    /// # See also
    ///
    /// - [`List::new`] to create a list of items that can be converted to [`ListItem`]
    #[must_use]
    pub fn new<T>(content: T) -> Self
    where
        T: Into<Text<'a>>,
    {
        Self {
            content: content.into(),
            style: Style::default(),
        }
    }

    /// Sets the item style
    ///
    /// `style` accepts any type that is convertible to [`Style`] (e.g. [`Style`], [`Color`], or
    /// your own type that implements [`Into<Style>`]).
    ///
    /// This [`Style`] can be overridden by the [`Style`] of the [`Text`] content.
    ///
    /// This is a fluent setter method which must be chained or used as it consumes self
    ///
    /// # Example
    ///
    /// ```rust
    /// # use ratatui::{prelude::*, widgets::*};
    /// let item = ListItem::new("Item 1").style(Style::new().red().italic());
    /// ```
    ///
    /// `ListItem` also implements the [`Styled`] trait, which means you can use style shorthands
    /// from the [`Stylize`](crate::style::Stylize) trait to set the style of the widget more
    /// concisely.
    ///
    /// ```rust
    /// # use ratatui::{prelude::*, widgets::*};
    /// let item = ListItem::new("Item 1").red().italic();
    /// ```
    #[must_use = "https://ratatui.rs/concepts/builder-lite-pattern/"]
    pub fn style<S: Into<Style>>(mut self, style: S) -> Self {
        self.style = style.into();
        self
    }

    /// Returns the item height
    ///
    /// # Examples
    ///
    /// One line item
    ///
    /// ```rust
    /// # use ratatui::{prelude::*, widgets::*};
    /// let item = ListItem::new("Item 1");
    /// assert_eq!(item.height(), 1);
    /// ```
    ///
    /// Two lines item (note the `\n`)
    ///
    /// ```rust
    /// # use ratatui::{prelude::*, widgets::*};
    /// let item = ListItem::new("Multi-line\nitem");
    /// assert_eq!(item.height(), 2);
    /// ```
    #[must_use]
    pub fn height(&self) -> usize {
        self.content.height()
    }

    /// Returns the max width of all the lines
    ///
    /// # Examples
    ///
    /// ```rust
    /// # use ratatui::{prelude::*, widgets::*};
    /// let item = ListItem::new("12345");
    /// assert_eq!(item.width(), 5);
    /// ```
    ///
    /// ```rust
    /// # use ratatui::{prelude::*, widgets::*};
    /// let item = ListItem::new("12345\n1234567");
    /// assert_eq!(item.width(), 7);
    /// ```
    #[must_use]
    pub fn width(&self) -> usize {
        self.content.width()
    }
}

impl<'a, T> From<T> for ListItem<'a>
where
    T: Into<Text<'a>>,
{
    fn from(value: T) -> Self {
        Self::new(value)
    }
}

/// A widget to display several items among which one can be selected (optional)
///
/// A list is a collection of [`ListItem`]s.
///
/// This is different from a [`Table`] because it does not handle columns, headers or footers and
/// the item's height is automatically determined. A `List` can also be put in reverse order (i.e.
/// *bottom to top*) whereas a [`Table`] cannot.
///
/// [`Table`]: crate::widgets::Table
///
/// List items can be aligned using [`Text::alignment`], for more details see [`ListItem`].
///
/// [`List`] implements [`Widget`] and so it can be drawn using
/// [`Frame::render_widget`](crate::terminal::Frame::render_widget).
///
/// [`List`] is also a [`StatefulWidget`], which means you can use it with [`ListState`] to allow
/// the user to [scroll](ListState::offset) through items and [select](ListState::select) one of
/// them.
///
/// See the list in the [Examples] directory for a more in depth example of the various
/// configuration options and for how to handle state.
///
/// [Examples]: https://github.com/ratatui-org/ratatui/blob/main/examples/README.md
///
/// # Fluent setters
///
/// - [`List::highlight_style`] sets the style of the selected item.
/// - [`List::highlight_symbol`] sets the symbol to be displayed in front of the selected item.
/// - [`List::repeat_highlight_symbol`] sets whether to repeat the symbol and style over selected
/// multi-line items
/// - [`List::direction`] sets the list direction
///
/// # Examples
///
/// ```
/// use ratatui::{prelude::*, widgets::*};
/// # fn ui(frame: &mut Frame) {
/// # let area = Rect::default();
/// let items = ["Item 1", "Item 2", "Item 3"];
/// let list = List::new(items)
///     .block(Block::bordered().title("List"))
///     .style(Style::default().fg(Color::White))
///     .highlight_style(Style::default().add_modifier(Modifier::ITALIC))
///     .highlight_symbol(">>")
///     .repeat_highlight_symbol(true)
///     .direction(ListDirection::BottomToTop);
///
/// frame.render_widget(list, area);
/// # }
/// ```
///
/// # Stateful example
///
/// ```rust
/// # use ratatui::{prelude::*, widgets::*};
/// # fn ui(frame: &mut Frame) {
/// # let area = Rect::default();
/// // This should be stored outside of the function in your application state.
/// let mut state = ListState::default();
/// let items = ["Item 1", "Item 2", "Item 3"];
/// let list = List::new(items)
///     .block(Block::bordered().title("List"))
///     .highlight_style(Style::new().add_modifier(Modifier::REVERSED))
///     .highlight_symbol(">>")
///     .repeat_highlight_symbol(true);
///
/// frame.render_stateful_widget(list, area, &mut state);
/// # }
/// ```
///
/// In addition to `List::new`, any iterator whose element is convertible to `ListItem` can be
/// collected into `List`.
///
/// ```
/// use ratatui::widgets::List;
///
/// (0..5).map(|i| format!("Item{i}")).collect::<List>();
/// ```
#[derive(Debug, Clone, Eq, PartialEq, Hash, Default)]
pub struct List<'a> {
    block: Option<Block<'a>>,
    items: Vec<ListItem<'a>>,
    /// Style used as a base style for the widget
    style: Style,
    /// List display direction
    direction: ListDirection,
    /// Style used to render selected item
    highlight_style: Style,
    /// Symbol in front of the selected item (Shift all items to the right)
    highlight_symbol: Option<&'a str>,
    /// Whether to repeat the highlight symbol for each line of the selected item
    repeat_highlight_symbol: bool,
    /// Decides when to allocate spacing for the selection symbol
    highlight_spacing: HighlightSpacing,
    /// How many items to try to keep visible before and after the selected item
    scroll_padding: usize,
}

/// Defines the direction in which the list will be rendered.
///
/// If there are too few items to fill the screen, the list will stick to the starting edge.
///
/// See [`List::direction`].
#[derive(Debug, Default, Display, EnumString, Clone, Copy, Eq, PartialEq, Hash)]
pub enum ListDirection {
    /// The first value is on the top, going to the bottom
    #[default]
    TopToBottom,
    /// The first value is on the bottom, going to the top.
    BottomToTop,
}

impl<'a> List<'a> {
    /// Creates a new list from [`ListItem`]s
    ///
    /// The `items` parameter accepts any value that can be converted into an iterator of
    /// [`Into<ListItem>`]. This includes arrays of [`&str`] or [`Vec`]s of [`Text`].
    ///
    /// # Example
    ///
    /// From a slice of [`&str`]
    ///
    /// ```
    /// # use ratatui::{prelude::*, widgets::*};
    /// let list = List::new(["Item 1", "Item 2"]);
    /// ```
    ///
    /// From [`Text`]
    ///
    /// ```
    /// # use ratatui::{prelude::*, widgets::*};
    /// let list = List::new([
    ///     Text::styled("Item 1", Style::default().red()),
    ///     Text::styled("Item 2", Style::default().red()),
    /// ]);
    /// ```
    ///
    /// You can also create an empty list using the [`Default`] implementation and use the
    /// [`List::items`] fluent setter.
    ///
    /// ```rust
    /// # use ratatui::{prelude::*, widgets::*};
    /// let empty_list = List::default();
    /// let filled_list = empty_list.items(["Item 1"]);
    /// ```
    #[must_use]
    pub fn new<T>(items: T) -> Self
    where
        T: IntoIterator,
        T::Item: Into<ListItem<'a>>,
    {
        Self {
            block: None,
            style: Style::default(),
            items: items.into_iter().map(Into::into).collect(),
            direction: ListDirection::default(),
            ..Self::default()
        }
    }

    /// Set the items
    ///
    /// The `items` parameter accepts any value that can be converted into an iterator of
    /// [`Into<ListItem>`]. This includes arrays of [`&str`] or [`Vec`]s of [`Text`].
    ///
    /// This is a fluent setter method which must be chained or used as it consumes self.
    ///
    /// # Example
    ///
    /// ```rust
    /// # use ratatui::{prelude::*, widgets::*};
    /// let list = List::default().items(["Item 1", "Item 2"]);
    /// ```
    #[must_use = "https://ratatui.rs/concepts/builder-lite-pattern/"]
    pub fn items<T>(mut self, items: T) -> Self
    where
        T: IntoIterator,
        T::Item: Into<ListItem<'a>>,
    {
        self.items = items.into_iter().map(Into::into).collect();
        self
    }

    /// Wraps the list with a custom [`Block`] widget.
    ///
    /// The `block` parameter holds the specified [`Block`] to be created around the [`List`]
    ///
    /// This is a fluent setter method which must be chained or used as it consumes self
    ///
    /// # Examples
    ///
    /// ```rust
    /// # use ratatui::{prelude::*, widgets::*};
    /// # let items = ["Item 1"];
    /// let block = Block::bordered().title("List");
    /// let list = List::new(items).block(block);
    /// ```
    #[must_use = "https://ratatui.rs/concepts/builder-lite-pattern/"]
    pub fn block(mut self, block: Block<'a>) -> Self {
        self.block = Some(block);
        self
    }

    /// Sets the base style of the widget
    ///
    /// `style` accepts any type that is convertible to [`Style`] (e.g. [`Style`], [`Color`], or
    /// your own type that implements [`Into<Style>`]).
    ///
    /// All text rendered by the widget will use this style, unless overridden by [`Block::style`],
    /// [`ListItem::style`], or the styles of the [`ListItem`]'s content.
    ///
    /// This is a fluent setter method which must be chained or used as it consumes self
    ///
    /// # Examples
    ///
    /// ```rust
    /// # use ratatui::{prelude::*, widgets::*};
    /// # let items = ["Item 1"];
    /// let list = List::new(items).style(Style::new().red().italic());
    /// ```
    ///
    /// `List` also implements the [`Styled`] trait, which means you can use style shorthands from
    /// the [`Stylize`] trait to set the style of the widget more concisely.
    ///
    /// [`Stylize`]: crate::style::Stylize
    ///
    /// ```rust
    /// # use ratatui::{prelude::*, widgets::*};
    /// # let items = ["Item 1"];
    /// let list = List::new(items).red().italic();
    /// ```
    #[must_use = "https://ratatui.rs/concepts/builder-lite-pattern/"]
    pub fn style<S: Into<Style>>(mut self, style: S) -> Self {
        self.style = style.into();
        self
    }

    /// Set the symbol to be displayed in front of the selected item
    ///
    /// By default there are no highlight symbol.
    ///
    /// This is a fluent setter method which must be chained or used as it consumes self
    ///
    /// # Examples
    ///
    /// ```rust
    /// # use ratatui::{prelude::*, widgets::*};
    /// # let items = ["Item 1", "Item 2"];
    /// let list = List::new(items).highlight_symbol(">>");
    /// ```
    #[must_use = "https://ratatui.rs/concepts/builder-lite-pattern/"]
    pub const fn highlight_symbol(mut self, highlight_symbol: &'a str) -> Self {
        self.highlight_symbol = Some(highlight_symbol);
        self
    }

    /// Set the style of the selected item
    ///
    /// `style` accepts any type that is convertible to [`Style`] (e.g. [`Style`], [`Color`], or
    /// your own type that implements [`Into<Style>`]).
    ///
    /// This style will be applied to the entire item, including the
    /// [highlight symbol](List::highlight_symbol) if it is displayed, and will override any style
    /// set on the item or on the individual cells.
    ///
    /// This is a fluent setter method which must be chained or used as it consumes self
    ///
    /// # Examples
    ///
    /// ```rust
    /// # use ratatui::{prelude::*, widgets::*};
    /// # let items = ["Item 1", "Item 2"];
    /// let list = List::new(items).highlight_style(Style::new().red().italic());
    /// ```
    #[must_use = "https://ratatui.rs/concepts/builder-lite-pattern/"]
    pub fn highlight_style<S: Into<Style>>(mut self, style: S) -> Self {
        self.highlight_style = style.into();
        self
    }

    /// Set whether to repeat the highlight symbol and style over selected multi-line items
    ///
    /// This is `false` by default.
    ///
    /// This is a fluent setter method which must be chained or used as it consumes self
    #[must_use = "https://ratatui.rs/concepts/builder-lite-pattern/"]
    pub const fn repeat_highlight_symbol(mut self, repeat: bool) -> Self {
        self.repeat_highlight_symbol = repeat;
        self
    }

    /// Set when to show the highlight spacing
    ///
    /// The highlight spacing is the spacing that is allocated for the selection symbol (if enabled)
    /// and is used to shift the list when an item is selected. This method allows you to configure
    /// when this spacing is allocated.
    ///
    /// - [`HighlightSpacing::Always`] will always allocate the spacing, regardless of whether an
    ///   item is selected or not. This means that the table will never change size, regardless of
    ///   if an item is selected or not.
    /// - [`HighlightSpacing::WhenSelected`] will only allocate the spacing if an item is selected.
    ///   This means that the table will shift when an item is selected. This is the default setting
    ///   for backwards compatibility, but it is recommended to use `HighlightSpacing::Always` for a
    ///   better user experience.
    /// - [`HighlightSpacing::Never`] will never allocate the spacing, regardless of whether an item
    ///   is selected or not. This means that the highlight symbol will never be drawn.
    ///
    /// This is a fluent setter method which must be chained or used as it consumes self
    ///
    /// # Examples
    ///
    /// ```rust
    /// # use ratatui::{prelude::*, widgets::*};
    /// # let items = ["Item 1"];
    /// let list = List::new(items).highlight_spacing(HighlightSpacing::Always);
    /// ```
    #[must_use = "https://ratatui.rs/concepts/builder-lite-pattern/"]
    pub const fn highlight_spacing(mut self, value: HighlightSpacing) -> Self {
        self.highlight_spacing = value;
        self
    }

    /// Defines the list direction (up or down)
    ///
    /// Defines if the `List` is displayed *top to bottom* (default) or *bottom to top*.
    /// If there is too few items to fill the screen, the list will stick to the starting edge.
    ///
    /// This is a fluent setter method which must be chained or used as it consumes self
    ///
    /// # Example
    ///
    /// Bottom to top
    ///
    /// ```rust
    /// # use ratatui::{prelude::*, widgets::*};
    /// # let items = ["Item 1"];
    /// let list = List::new(items).direction(ListDirection::BottomToTop);
    /// ```
    #[must_use = "https://ratatui.rs/concepts/builder-lite-pattern/"]
    pub const fn direction(mut self, direction: ListDirection) -> Self {
        self.direction = direction;
        self
    }

    /// Sets the number of items around the currently selected item that should be kept visible
    ///
    /// This is a fluent setter method which must be chained or used as it consumes self
    ///
    /// # Example
    ///
    /// A padding value of 1 will keep 1 item above and 1 item bellow visible if possible
    ///
    /// ```rust
    /// # use ratatui::{prelude::*, widgets::*};
    /// # let items = ["Item 1"];
    /// let list = List::new(items).scroll_padding(1);
    /// ```
    #[must_use = "https://ratatui.rs/concepts/builder-lite-pattern/"]
    pub const fn scroll_padding(mut self, padding: usize) -> Self {
        self.scroll_padding = padding;
        self
    }

<<<<<<< HEAD
    /// Defines the list direction (up or down)
    ///
    /// Defines if the `List` is displayed *top to bottom* (default) or *bottom to top*. Use
    /// [`Corner::BottomLeft`] to go *bottom to top*. **Any** other variant will go *top to bottom*.
    /// If there is too few items to fill the screen, the list will stick to the starting edge.
    ///
    /// This is set to [`Corner::TopLeft`] by default.
    ///
    /// This is a fluent setter method which must be chained or used as it consumes self
    ///
    /// ## Note
    ///
    /// Despite its name, this method doesn't change the horizontal alignment, i.e. the `List`
    /// **won't** start in a corner.
    ///
    /// # Example
    ///
    /// Same as default, i.e. *top to bottom*. Despite the name implying otherwise.
    ///
    /// ```rust
    /// # use ratatui::{prelude::*, widgets::*};
    /// # let items = ["Item 1"];
    /// let list = List::new(items).start_corner(Corner::BottomRight);
    /// ```
    ///
    /// Bottom to top
    ///
    /// ```rust
    /// # use ratatui::{prelude::*, widgets::*};
    /// # let items = ["Item 1"];
    /// let list = List::new(items).start_corner(Corner::BottomLeft);
    /// ```
    #[must_use = "https://ratatui.rs/concepts/builder-lite-pattern/"]
    #[deprecated(since = "0.25.0", note = "You should use `List::direction` instead.")]
    pub fn start_corner(self, corner: Corner) -> Self {
        if corner == Corner::BottomLeft {
            self.direction(ListDirection::BottomToTop)
        } else {
            self.direction(ListDirection::TopToBottom)
        }
    }

=======
>>>>>>> f429f688
    /// Returns the number of [`ListItem`]s in the list
    #[must_use]
    pub fn len(&self) -> usize {
        self.items.len()
    }

    /// Returns true if the list contains no elements.
    #[must_use]
    pub fn is_empty(&self) -> bool {
        self.items.is_empty()
    }

    /// Applies scroll padding to the selected index, reducing the padding value to keep the
    /// selected item on screen even with items of inconsistent sizes
    ///
    /// This function is sensitive to how the bounds checking function handles item height
    #[must_use]
    fn apply_scroll_padding_to_selected_index(
        &self,
        selected: Option<usize>,
        max_height: usize,
        first_visible_index: usize,
        last_visible_index: usize,
    ) -> Option<usize> {
        let last_valid_index = self.items.len().saturating_sub(1);
        let selected = selected?.min(last_valid_index);

        // The bellow loop handles situations where the list item sizes may not be consistent,
        // where the offset would have excluded some items that we want to include, or could
        // cause the offset value to be set to an inconsistent value each time we render.
        // The padding value will be reduced in case any of these issues would occur
        let mut scroll_padding = self.scroll_padding;
        while scroll_padding > 0 {
            let mut height_around_selected = 0;
            for index in selected.saturating_sub(scroll_padding)
                ..=selected
                    .saturating_add(scroll_padding)
                    .min(last_valid_index)
            {
                height_around_selected += self.items[index].height();
            }
            if height_around_selected <= max_height {
                break;
            }
            scroll_padding -= 1;
        }

        Some(
            if (selected + scroll_padding).min(last_valid_index) >= last_visible_index {
                selected + scroll_padding
            } else if selected.saturating_sub(scroll_padding) < first_visible_index {
                selected.saturating_sub(scroll_padding)
            } else {
                selected
            }
            .min(last_valid_index),
        )
    }

    /// Given an offset, calculate which items can fit in a given area
    #[must_use]
    fn get_items_bounds(
        &self,
        selected: Option<usize>,
        offset: usize,
        max_height: usize,
    ) -> (usize, usize) {
        let offset = offset.min(self.items.len().saturating_sub(1));

        // Note: visible here implies visible in the given area
        let mut first_visible_index = offset;
        let mut last_visible_index = offset;

        // Current height of all items in the list to render, beginning at the offset
        let mut height_from_offset = 0;

        // Calculate the last visible index and total height of the items
        // that will fit in the available space
        for item in self.items.iter().skip(offset) {
            if height_from_offset + item.height() > max_height {
                break;
            }

            height_from_offset += item.height();

            last_visible_index += 1;
        }

        // Get the selected index and apply scroll_padding to it, but still honor the offset if
        // nothing is selected. This allows for the list to stay at a position after select()ing
        // None.
        let index_to_display = self
            .apply_scroll_padding_to_selected_index(
                selected,
                max_height,
                first_visible_index,
                last_visible_index,
            )
            .unwrap_or(offset);

        // Recall that last_visible_index is the index of what we
        // can render up to in the given space after the offset
        // If we have an item selected that is out of the viewable area (or
        // the offset is still set), we still need to show this item
        while index_to_display >= last_visible_index {
            height_from_offset =
                height_from_offset.saturating_add(self.items[last_visible_index].height());

            last_visible_index += 1;

            // Now we need to hide previous items since we didn't have space
            // for the selected/offset item
            while height_from_offset > max_height {
                height_from_offset =
                    height_from_offset.saturating_sub(self.items[first_visible_index].height());

                // Remove this item to view by starting at the next item index
                first_visible_index += 1;
            }
        }

        // Here we're doing something similar to what we just did above
        // If the selected item index is not in the viewable area, let's try to show the item
        while index_to_display < first_visible_index {
            first_visible_index -= 1;

            height_from_offset =
                height_from_offset.saturating_add(self.items[first_visible_index].height());

            // Don't show an item if it is beyond our viewable height
            while height_from_offset > max_height {
                last_visible_index -= 1;

                height_from_offset =
                    height_from_offset.saturating_sub(self.items[last_visible_index].height());
            }
        }

        (first_visible_index, last_visible_index)
    }
}

impl Widget for List<'_> {
    fn render(self, area: Rect, buf: &mut Buffer) {
        WidgetRef::render_ref(&self, area, buf);
    }
}

impl WidgetRef for List<'_> {
    fn render_ref(&self, area: Rect, buf: &mut Buffer) {
        let mut state = ListState::default();
        StatefulWidgetRef::render_ref(self, area, buf, &mut state);
    }
}

impl StatefulWidget for List<'_> {
    type State = ListState;

    fn render(self, area: Rect, buf: &mut Buffer, state: &mut Self::State) {
        StatefulWidgetRef::render_ref(&self, area, buf, state);
    }
}

// Note: remove this when StatefulWidgetRef is stabilized and replace with the blanket impl
impl StatefulWidget for &List<'_> {
    type State = ListState;
    fn render(self, area: Rect, buf: &mut Buffer, state: &mut Self::State) {
        StatefulWidgetRef::render_ref(self, area, buf, state);
    }
}

impl StatefulWidgetRef for List<'_> {
    type State = ListState;

    fn render_ref(&self, area: Rect, buf: &mut Buffer, state: &mut Self::State) {
        buf.set_style(area, self.style);
        self.block.render_ref(area, buf);
        let list_area = self.block.inner_if_some(area);

        if list_area.is_empty() || self.items.is_empty() {
            return;
        }

        let list_height = list_area.height as usize;

        let (first_visible_index, last_visible_index) =
            self.get_items_bounds(state.selected, state.offset, list_height);

        // Important: this changes the state's offset to be the beginning of the now viewable items
        state.offset = first_visible_index;

        // Get our set highlighted symbol (if one was set)
        let highlight_symbol = self.highlight_symbol.unwrap_or("");
        let blank_symbol = " ".repeat(highlight_symbol.width());

        let mut current_height = 0;
        let selection_spacing = self.highlight_spacing.should_add(state.selected.is_some());
        for (i, item) in self
            .items
            .iter()
            .enumerate()
            .skip(state.offset)
            .take(last_visible_index - first_visible_index)
        {
            let (x, y) = if self.direction == ListDirection::BottomToTop {
                current_height += item.height() as u16;
                (list_area.left(), list_area.bottom() - current_height)
            } else {
                let pos = (list_area.left(), list_area.top() + current_height);
                current_height += item.height() as u16;
                pos
            };

            let row_area = Rect {
                x,
                y,
                width: list_area.width,
                height: item.height() as u16,
            };

            let item_style = self.style.patch(item.style);
            buf.set_style(row_area, item_style);

            let is_selected = state.selected.map_or(false, |s| s == i);

            let item_area = if selection_spacing {
                let highlight_symbol_width = self.highlight_symbol.unwrap_or("").width() as u16;
                Rect {
                    x: row_area.x + highlight_symbol_width,
                    width: row_area.width.saturating_sub(highlight_symbol_width),
                    ..row_area
                }
            } else {
                row_area
            };
            item.content.clone().render(item_area, buf);

            for j in 0..item.content.height() {
                // if the item is selected, we need to display the highlight symbol:
                // - either for the first line of the item only,
                // - or for each line of the item if the appropriate option is set
                let symbol = if is_selected && (j == 0 || self.repeat_highlight_symbol) {
                    highlight_symbol
                } else {
                    &blank_symbol
                };
                if selection_spacing {
                    buf.set_stringn(
                        x,
                        y + j as u16,
                        symbol,
                        list_area.width as usize,
                        item_style,
                    );
                }
            }

            if is_selected {
                buf.set_style(row_area, self.highlight_style);
            }
        }
    }
}

impl<'a> Styled for List<'a> {
    type Item = Self;

    fn style(&self) -> Style {
        self.style
    }

    fn set_style<S: Into<Style>>(self, style: S) -> Self::Item {
        self.style(style)
    }
}

impl<'a> Styled for ListItem<'a> {
    type Item = Self;

    fn style(&self) -> Style {
        self.style
    }

    fn set_style<S: Into<Style>>(self, style: S) -> Self::Item {
        self.style(style)
    }
}

impl<'a, Item> FromIterator<Item> for List<'a>
where
    Item: Into<ListItem<'a>>,
{
    fn from_iter<Iter: IntoIterator<Item = Item>>(iter: Iter) -> Self {
        Self::new(iter)
    }
}

#[cfg(test)]
mod tests {
    use std::borrow::Cow;

    use pretty_assertions::assert_eq;
    use rstest::{fixture, rstest};

    use super::*;

    #[test]
    fn test_list_state_selected() {
        let mut state = ListState::default();
        assert_eq!(state.selected(), None);

        state.select(Some(1));
        assert_eq!(state.selected(), Some(1));

        state.select(None);
        assert_eq!(state.selected(), None);
    }

    #[test]
    fn test_list_state_select() {
        let mut state = ListState::default();
        assert_eq!(state.selected, None);
        assert_eq!(state.offset, 0);

        state.select(Some(2));
        assert_eq!(state.selected, Some(2));
        assert_eq!(state.offset, 0);

        state.select(None);
        assert_eq!(state.selected, None);
        assert_eq!(state.offset, 0);
    }

    #[test]
    fn test_list_item_new_from_str() {
        let item = ListItem::new("Test item");
        assert_eq!(item.content, Text::from("Test item"));
        assert_eq!(item.style, Style::default());
    }

    #[test]
    fn test_list_item_new_from_string() {
        let item = ListItem::new("Test item".to_string());
        assert_eq!(item.content, Text::from("Test item"));
        assert_eq!(item.style, Style::default());
    }

    #[test]
    fn test_list_item_new_from_cow_str() {
        let item = ListItem::new(Cow::Borrowed("Test item"));
        assert_eq!(item.content, Text::from("Test item"));
        assert_eq!(item.style, Style::default());
    }

    #[test]
    fn test_list_item_new_from_span() {
        let span = Span::styled("Test item", Style::default().fg(Color::Blue));
        let item = ListItem::new(span.clone());
        assert_eq!(item.content, Text::from(span));
        assert_eq!(item.style, Style::default());
    }

    #[test]
    fn test_list_item_new_from_spans() {
        let spans = Line::from(vec![
            Span::styled("Test ", Style::default().fg(Color::Blue)),
            Span::styled("item", Style::default().fg(Color::Red)),
        ]);
        let item = ListItem::new(spans.clone());
        assert_eq!(item.content, Text::from(spans));
        assert_eq!(item.style, Style::default());
    }

    #[test]
    fn test_list_item_new_from_vec_spans() {
        let lines = vec![
            Line::from(vec![
                Span::styled("Test ", Style::default().fg(Color::Blue)),
                Span::styled("item", Style::default().fg(Color::Red)),
            ]),
            Line::from(vec![
                Span::styled("Second ", Style::default().fg(Color::Green)),
                Span::styled("line", Style::default().fg(Color::Yellow)),
            ]),
        ];
        let item = ListItem::new(lines.clone());
        assert_eq!(item.content, Text::from(lines));
        assert_eq!(item.style, Style::default());
    }

    #[test]
    fn test_str_into_list_item() {
        let s = "Test item";
        let item: ListItem = s.into();
        assert_eq!(item.content, Text::from(s));
        assert_eq!(item.style, Style::default());
    }

    #[test]
    fn test_string_into_list_item() {
        let s = String::from("Test item");
        let item: ListItem = s.clone().into();
        assert_eq!(item.content, Text::from(s));
        assert_eq!(item.style, Style::default());
    }

    #[test]
    fn test_span_into_list_item() {
        let s = Span::from("Test item");
        let item: ListItem = s.clone().into();
        assert_eq!(item.content, Text::from(s));
        assert_eq!(item.style, Style::default());
    }

    #[test]
    fn test_vec_lines_into_list_item() {
        let lines = vec![Line::raw("l1"), Line::raw("l2")];
        let item: ListItem = lines.clone().into();
        assert_eq!(item.content, Text::from(lines));
        assert_eq!(item.style, Style::default());
    }

    #[test]
    fn test_list_item_style() {
        let item = ListItem::new("Test item").style(Style::default().bg(Color::Red));
        assert_eq!(item.content, Text::from("Test item"));
        assert_eq!(item.style, Style::default().bg(Color::Red));
    }

    #[test]
    fn test_list_item_height() {
        let item = ListItem::new("Test item");
        assert_eq!(item.height(), 1);

        let item = ListItem::new("Test item\nSecond line");
        assert_eq!(item.height(), 2);
    }

    #[test]
    fn test_list_item_width() {
        let item = ListItem::new("Test item");
        assert_eq!(item.width(), 9);
    }

    /// helper method to render a widget to an empty buffer with the default state
    fn render_widget(widget: List<'_>, width: u16, height: u16) -> Buffer {
        let mut buffer = Buffer::empty(Rect::new(0, 0, width, height));
        Widget::render(widget, buffer.area, &mut buffer);
        buffer
    }

    /// helper method to render a widget to an empty buffer with a given state
    fn render_stateful_widget(
        widget: List<'_>,
        state: &mut ListState,
        width: u16,
        height: u16,
    ) -> Buffer {
        let mut buffer = Buffer::empty(Rect::new(0, 0, width, height));
        StatefulWidget::render(widget, buffer.area, &mut buffer, state);
        buffer
    }

    #[test]
    fn test_list_does_not_render_in_small_space() {
        let items = vec!["Item 0", "Item 1", "Item 2"];
        let list = List::new(items.clone()).highlight_symbol(">>");
        let mut buffer = Buffer::empty(Rect::new(0, 0, 15, 3));

        // attempt to render into an area of the buffer with 0 width
        Widget::render(list.clone(), Rect::new(0, 0, 0, 3), &mut buffer);
        assert_eq!(&buffer, &Buffer::empty(buffer.area));

        // attempt to render into an area of the buffer with 0 height
        Widget::render(list.clone(), Rect::new(0, 0, 15, 0), &mut buffer);
        assert_eq!(&buffer, &Buffer::empty(buffer.area));

        let list = List::new(items)
            .highlight_symbol(">>")
            .block(Block::bordered());
        // attempt to render into an area of the buffer with zero height after
        // setting the block borders
        Widget::render(list, Rect::new(0, 0, 15, 2), &mut buffer);
        #[rustfmt::skip]
        let expected = Buffer::with_lines([
            "┌─────────────┐",
            "└─────────────┘",
            "               ",
        ]);
        assert_eq!(buffer, expected,);
    }

    #[allow(clippy::too_many_lines)]
    #[test]
    fn test_list_combinations() {
        #[track_caller]
        fn test_case_render<'line, Lines>(items: &[ListItem], expected: Lines)
        where
            Lines: IntoIterator,
            Lines::Item: Into<Line<'line>>,
        {
            let list = List::new(items.to_owned()).highlight_symbol(">>");
            let mut buffer = Buffer::empty(Rect::new(0, 0, 10, 5));
            Widget::render(list, buffer.area, &mut buffer);
            assert_eq!(buffer, Buffer::with_lines(expected));
        }

        #[track_caller]
        fn test_case_render_stateful<'line, Lines>(
            items: &[ListItem],
            selected: Option<usize>,
            expected: Lines,
        ) where
            Lines: IntoIterator,
            Lines::Item: Into<Line<'line>>,
        {
            let list = List::new(items.to_owned()).highlight_symbol(">>");
            let mut state = ListState::default().with_selected(selected);
            let mut buffer = Buffer::empty(Rect::new(0, 0, 10, 5));
            StatefulWidget::render(list, buffer.area, &mut buffer, &mut state);
            assert_eq!(buffer, Buffer::with_lines(expected));
        }

        let empty_items = Vec::new();
        let single_item = vec!["Item 0".into()];
        let multiple_items = vec!["Item 0".into(), "Item 1".into(), "Item 2".into()];
        let multi_line_items = vec!["Item 0\nLine 2".into(), "Item 1".into(), "Item 2".into()];

        // empty list
        test_case_render(
            &empty_items,
            [
                "          ",
                "          ",
                "          ",
                "          ",
                "          ",
            ],
        );
        test_case_render_stateful(
            &empty_items,
            None,
            [
                "          ",
                "          ",
                "          ",
                "          ",
                "          ",
            ],
        );
        test_case_render_stateful(
            &empty_items,
            Some(0),
            [
                "          ",
                "          ",
                "          ",
                "          ",
                "          ",
            ],
        );

        // single item
        test_case_render(
            &single_item,
            [
                "Item 0    ",
                "          ",
                "          ",
                "          ",
                "          ",
            ],
        );
        test_case_render_stateful(
            &single_item,
            None,
            [
                "Item 0    ",
                "          ",
                "          ",
                "          ",
                "          ",
            ],
        );
        test_case_render_stateful(
            &single_item,
            Some(0),
            [
                ">>Item 0  ",
                "          ",
                "          ",
                "          ",
                "          ",
            ],
        );
        test_case_render_stateful(
            &single_item,
            Some(1),
            [
                "  Item 0  ",
                "          ",
                "          ",
                "          ",
                "          ",
            ],
        );

        // multiple items
        test_case_render(
            &multiple_items,
            [
                "Item 0    ",
                "Item 1    ",
                "Item 2    ",
                "          ",
                "          ",
            ],
        );
        test_case_render_stateful(
            &multiple_items,
            None,
            [
                "Item 0    ",
                "Item 1    ",
                "Item 2    ",
                "          ",
                "          ",
            ],
        );
        test_case_render_stateful(
            &multiple_items,
            Some(0),
            [
                ">>Item 0  ",
                "  Item 1  ",
                "  Item 2  ",
                "          ",
                "          ",
            ],
        );
        test_case_render_stateful(
            &multiple_items,
            Some(1),
            [
                "  Item 0  ",
                ">>Item 1  ",
                "  Item 2  ",
                "          ",
                "          ",
            ],
        );
        test_case_render_stateful(
            &multiple_items,
            Some(3),
            [
                "  Item 0  ",
                "  Item 1  ",
                "  Item 2  ",
                "          ",
                "          ",
            ],
        );

        // multi line items
        test_case_render(
            &multi_line_items,
            [
                "Item 0    ",
                "Line 2    ",
                "Item 1    ",
                "Item 2    ",
                "          ",
            ],
        );
        test_case_render_stateful(
            &multi_line_items,
            None,
            [
                "Item 0    ",
                "Line 2    ",
                "Item 1    ",
                "Item 2    ",
                "          ",
            ],
        );
        test_case_render_stateful(
            &multi_line_items,
            Some(0),
            [
                ">>Item 0  ",
                "  Line 2  ",
                "  Item 1  ",
                "  Item 2  ",
                "          ",
            ],
        );
        test_case_render_stateful(
            &multi_line_items,
            Some(1),
            [
                "  Item 0  ",
                "  Line 2  ",
                ">>Item 1  ",
                "  Item 2  ",
                "          ",
            ],
        );
    }

    #[test]
    fn test_list_items_setter() {
        let list = List::default().items(["Item 0", "Item 1", "Item 2"]);
        let buffer = render_widget(list, 10, 5);
        let expected = Buffer::with_lines([
            "Item 0    ",
            "Item 1    ",
            "Item 2    ",
            "          ",
            "          ",
        ]);
        assert_eq!(buffer, expected);
    }

    #[test]
    fn test_list_with_empty_strings() {
        let list = List::new(["Item 0", "", "", "Item 1", "Item 2"])
            .block(Block::bordered().title("List"));
        let buffer = render_widget(list, 10, 7);
        let expected = Buffer::with_lines([
            "┌List────┐",
            "│Item 0  │",
            "│        │",
            "│        │",
            "│Item 1  │",
            "│Item 2  │",
            "└────────┘",
        ]);
        assert_eq!(buffer, expected);
    }

    #[test]
    fn test_collect_list_from_iterator() {
        let collected: List = (0..3).map(|i| format!("Item{i}")).collect();
        let expected = List::new(["Item0", "Item1", "Item2"]);
        assert_eq!(collected, expected);
    }

    #[test]
    fn test_list_block() {
        let list = List::new(["Item 0", "Item 1", "Item 2"]).block(Block::bordered().title("List"));
        let buffer = render_widget(list, 10, 7);
        let expected = Buffer::with_lines([
            "┌List────┐",
            "│Item 0  │",
            "│Item 1  │",
            "│Item 2  │",
            "│        │",
            "│        │",
            "└────────┘",
        ]);
        assert_eq!(buffer, expected);
    }

    #[test]
    fn test_list_style() {
        let list = List::new(["Item 0", "Item 1", "Item 2"]).style(Style::default().fg(Color::Red));
        let buffer = render_widget(list, 10, 5);
        let expected = Buffer::with_lines([
            "Item 0    ".red(),
            "Item 1    ".red(),
            "Item 2    ".red(),
            "          ".red(),
            "          ".red(),
        ]);
        assert_eq!(buffer, expected);
    }

    #[test]
    fn test_list_highlight_symbol_and_style() {
        let list = List::new(["Item 0", "Item 1", "Item 2"])
            .highlight_symbol(">>")
            .highlight_style(Style::default().fg(Color::Yellow));
        let mut state = ListState::default();
        state.select(Some(1));
        let buffer = render_stateful_widget(list, &mut state, 10, 5);
        let expected = Buffer::with_lines([
            "  Item 0  ".into(),
            ">>Item 1  ".yellow(),
            "  Item 2  ".into(),
            "          ".into(),
            "          ".into(),
        ]);
        assert_eq!(buffer, expected);
    }

    #[test]
    fn test_list_highlight_spacing_default_whenselected() {
        // when not selected
        {
            let list = List::new(["Item 0", "Item 1", "Item 2"]).highlight_symbol(">>");
            let mut state = ListState::default();
            let buffer = render_stateful_widget(list, &mut state, 10, 5);
            let expected = Buffer::with_lines([
                "Item 0    ",
                "Item 1    ",
                "Item 2    ",
                "          ",
                "          ",
            ]);
            assert_eq!(buffer, expected);
        }

        // when selected
        {
            let list = List::new(["Item 0", "Item 1", "Item 2"]).highlight_symbol(">>");
            let mut state = ListState::default();
            state.select(Some(1));
            let buffer = render_stateful_widget(list, &mut state, 10, 5);
            let expected = Buffer::with_lines([
                "  Item 0  ",
                ">>Item 1  ",
                "  Item 2  ",
                "          ",
                "          ",
            ]);
            assert_eq!(buffer, expected);
        }
    }

    #[test]
    fn test_list_highlight_spacing_default_always() {
        // when not selected
        {
            let list = List::new(["Item 0", "Item 1", "Item 2"])
                .highlight_symbol(">>")
                .highlight_spacing(HighlightSpacing::Always);
            let mut state = ListState::default();
            let buffer = render_stateful_widget(list, &mut state, 10, 5);
            let expected = Buffer::with_lines([
                "  Item 0  ",
                "  Item 1  ",
                "  Item 2  ",
                "          ",
                "          ",
            ]);
            assert_eq!(buffer, expected);
        }

        // when selected
        {
            let list = List::new(["Item 0", "Item 1", "Item 2"])
                .highlight_symbol(">>")
                .highlight_spacing(HighlightSpacing::Always);
            let mut state = ListState::default();
            state.select(Some(1));
            let buffer = render_stateful_widget(list, &mut state, 10, 5);
            let expected = Buffer::with_lines([
                "  Item 0  ",
                ">>Item 1  ",
                "  Item 2  ",
                "          ",
                "          ",
            ]);
            assert_eq!(buffer, expected);
        }
    }

    #[test]
    fn test_list_highlight_spacing_default_never() {
        // when not selected
        {
            let list = List::new(["Item 0", "Item 1", "Item 2"])
                .highlight_symbol(">>")
                .highlight_spacing(HighlightSpacing::Never);
            let mut state = ListState::default();
            let buffer = render_stateful_widget(list, &mut state, 10, 5);
            let expected = Buffer::with_lines([
                "Item 0    ",
                "Item 1    ",
                "Item 2    ",
                "          ",
                "          ",
            ]);
            assert_eq!(buffer, expected);
        }

        // when selected
        {
            let list = List::new(["Item 0", "Item 1", "Item 2"])
                .highlight_symbol(">>")
                .highlight_spacing(HighlightSpacing::Never);
            let mut state = ListState::default();
            state.select(Some(1));
            let buffer = render_stateful_widget(list, &mut state, 10, 5);
            let expected = Buffer::with_lines([
                "Item 0    ",
                "Item 1    ",
                "Item 2    ",
                "          ",
                "          ",
            ]);
            assert_eq!(buffer, expected);
        }
    }

    #[test]
    fn test_list_repeat_highlight_symbol() {
        let list = List::new(["Item 0\nLine 2", "Item 1", "Item 2"])
            .highlight_symbol(">>")
            .highlight_style(Style::default().fg(Color::Yellow))
            .repeat_highlight_symbol(true);
        let mut state = ListState::default();
        state.select(Some(0));
        let buffer = render_stateful_widget(list, &mut state, 10, 5);
        let expected = Buffer::with_lines([
            ">>Item 0  ".yellow(),
            ">>Line 2  ".yellow(),
            "  Item 1  ".into(),
            "  Item 2  ".into(),
            "          ".into(),
        ]);
        assert_eq!(buffer, expected);
    }

    #[rstest]
    #[case::top_to_bottom(ListDirection::TopToBottom, [
        "Item 0    ",
        "Item 1    ",
        "Item 2    ",
        "          ",
    ])]
    #[case::top_to_bottom(ListDirection::BottomToTop, [
        "          ",
        "Item 2    ",
        "Item 1    ",
        "Item 0    ",
    ])]
    fn list_direction<'line, Lines>(#[case] direction: ListDirection, #[case] expected: Lines)
    where
        Lines: IntoIterator,
        Lines::Item: Into<Line<'line>>,
    {
        let list = List::new(["Item 0", "Item 1", "Item 2"]).direction(direction);
        let buffer = render_widget(list, 10, 4);
        assert_eq!(buffer, Buffer::with_lines(expected));
    }

    #[test]
    fn test_list_truncate_items() {
        let list = List::new(["Item 0", "Item 1", "Item 2", "Item 3", "Item 4"]);
        let buffer = render_widget(list, 10, 3);
        #[rustfmt::skip]
        let expected = Buffer::with_lines([
            "Item 0    ",
            "Item 1    ",
            "Item 2    ",
        ]);
        assert_eq!(buffer, expected);
    }

    #[test]
    fn test_offset_renders_shifted() {
        let list = List::new([
            "Item 0", "Item 1", "Item 2", "Item 3", "Item 4", "Item 5", "Item 6",
        ]);
        let mut state = ListState::default().with_offset(3);
        let buffer = render_stateful_widget(list, &mut state, 6, 3);

        let expected = Buffer::with_lines(["Item 3", "Item 4", "Item 5"]);
        assert_eq!(buffer, expected);
    }

    #[rstest]
    #[case(None, [
        "Item 0 with a v",
        "Item 1         ",
        "Item 2         ",
    ])]
    #[case(Some(0), [
        ">>Item 0 with a",
        "  Item 1       ",
        "  Item 2       ",
    ])]
    fn test_list_long_lines<'line, Lines>(#[case] selected: Option<usize>, #[case] expected: Lines)
    where
        Lines: IntoIterator,
        Lines::Item: Into<Line<'line>>,
    {
        let items = [
            "Item 0 with a very long line that will be truncated",
            "Item 1",
            "Item 2",
        ];
        let list = List::new(items).highlight_symbol(">>");
        let mut state = ListState::default().with_selected(selected);
        let buffer = render_stateful_widget(list, &mut state, 15, 3);
        assert_eq!(buffer, Buffer::with_lines(expected));
    }

    #[test]
    fn test_list_selected_item_ensures_selected_item_is_visible_when_offset_is_before_visible_range(
    ) {
        let items = [
            "Item 0", "Item 1", "Item 2", "Item 3", "Item 4", "Item 5", "Item 6",
        ];
        let list = List::new(items).highlight_symbol(">>");
        // Set the initial visible range to items 3, 4, and 5
        let mut state = ListState::default().with_selected(Some(1)).with_offset(3);
        let buffer = render_stateful_widget(list, &mut state, 10, 3);

        #[rustfmt::skip]
        let expected = Buffer::with_lines([
            ">>Item 1  ",
            "  Item 2  ",
            "  Item 3  ",
        ]);

        assert_eq!(buffer, expected);
        assert_eq!(state.selected, Some(1));
        assert_eq!(
            state.offset, 1,
            "did not scroll the selected item into view"
        );
    }

    #[test]
    fn test_list_selected_item_ensures_selected_item_is_visible_when_offset_is_after_visible_range()
    {
        let items = [
            "Item 0", "Item 1", "Item 2", "Item 3", "Item 4", "Item 5", "Item 6",
        ];
        let list = List::new(items).highlight_symbol(">>");
        // Set the initial visible range to items 3, 4, and 5
        let mut state = ListState::default().with_selected(Some(6)).with_offset(3);
        let buffer = render_stateful_widget(list, &mut state, 10, 3);

        #[rustfmt::skip]
        let expected = Buffer::with_lines([
            "  Item 4  ",
            "  Item 5  ",
            ">>Item 6  ",
        ]);

        assert_eq!(buffer, expected);
        assert_eq!(state.selected, Some(6));
        assert_eq!(
            state.offset, 4,
            "did not scroll the selected item into view"
        );
    }

    #[test]
    fn list_can_be_stylized() {
        assert_eq!(
            List::new::<Vec<&str>>(vec![])
                .black()
                .on_white()
                .bold()
                .not_dim()
                .style,
            Style::default()
                .fg(Color::Black)
                .bg(Color::White)
                .add_modifier(Modifier::BOLD)
                .remove_modifier(Modifier::DIM)
        );
    }

    #[test]
    fn list_item_can_be_stylized() {
        assert_eq!(
            ListItem::new("").black().on_white().bold().not_dim().style,
            Style::default()
                .fg(Color::Black)
                .bg(Color::White)
                .add_modifier(Modifier::BOLD)
                .remove_modifier(Modifier::DIM)
        );
    }

    #[test]
    fn test_render_list_with_alignment() {
        let list = List::new([
            Line::from("Left").alignment(Alignment::Left),
            Line::from("Center").alignment(Alignment::Center),
            Line::from("Right").alignment(Alignment::Right),
        ]);
        let buffer = render_widget(list, 10, 4);
        let expected = Buffer::with_lines(["Left      ", "  Center  ", "     Right", ""]);
        assert_eq!(buffer, expected);
    }

    #[test]
    fn test_render_list_alignment_odd_line_odd_area() {
        let list = List::new([
            Line::from("Odd").alignment(Alignment::Left),
            Line::from("Even").alignment(Alignment::Center),
            Line::from("Width").alignment(Alignment::Right),
        ]);
        let buffer = render_widget(list, 7, 4);
        let expected = Buffer::with_lines(["Odd    ", " Even  ", "  Width", ""]);
        assert_eq!(buffer, expected);
    }

    #[test]
    fn test_render_list_alignment_even_line_even_area() {
        let list = List::new([
            Line::from("Odd").alignment(Alignment::Left),
            Line::from("Even").alignment(Alignment::Center),
            Line::from("Width").alignment(Alignment::Right),
        ]);
        let buffer = render_widget(list, 6, 4);
        let expected = Buffer::with_lines(["Odd   ", " Even ", " Width", ""]);
        assert_eq!(buffer, expected);
    }

    #[test]
    fn test_render_list_alignment_odd_line_even_area() {
        let list = List::new([
            Line::from("Odd").alignment(Alignment::Left),
            Line::from("Even").alignment(Alignment::Center),
            Line::from("Width").alignment(Alignment::Right),
        ]);
        let buffer = render_widget(list, 8, 4);
        let expected = Buffer::with_lines(["Odd     ", "  Even  ", "   Width", ""]);
        assert_eq!(buffer, expected);
    }

    #[test]
    fn test_render_list_alignment_even_line_odd_area() {
        let list = List::new([
            Line::from("Odd").alignment(Alignment::Left),
            Line::from("Even").alignment(Alignment::Center),
            Line::from("Width").alignment(Alignment::Right),
        ]);
        let buffer = render_widget(list, 6, 4);
        let expected = Buffer::with_lines(["Odd   ", " Even ", " Width", ""]);
        assert_eq!(buffer, expected);
    }

    #[test]
    fn test_render_list_alignment_zero_line_width() {
        let list = List::new([Line::from("This line has zero width").alignment(Alignment::Center)]);
        let buffer = render_widget(list, 0, 2);
        assert_eq!(buffer, Buffer::with_lines([""; 2]));
    }

    #[test]
    fn test_render_list_alignment_zero_area_width() {
        let list = List::new([Line::from("Text").alignment(Alignment::Left)]);
        let mut buffer = Buffer::empty(Rect::new(0, 0, 4, 1));
        Widget::render(list, Rect::new(0, 0, 4, 0), &mut buffer);
        assert_eq!(buffer, Buffer::with_lines(["    "]));
    }

    #[test]
    fn test_render_list_alignment_line_less_than_width() {
        let list = List::new([Line::from("Small").alignment(Alignment::Center)]);
        let buffer = render_widget(list, 10, 2);
        let expected = Buffer::with_lines(["  Small   ", ""]);
        assert_eq!(buffer, expected);
    }

    #[test]
    fn test_render_list_alignment_line_equal_to_width() {
        let list = List::new([Line::from("Exact").alignment(Alignment::Left)]);
        let buffer = render_widget(list, 5, 2);
        assert_eq!(buffer, Buffer::with_lines(["Exact", ""]));
    }

    #[test]
    fn test_render_list_alignment_line_greater_than_width() {
        let list = List::new([Line::from("Large line").alignment(Alignment::Left)]);
        let buffer = render_widget(list, 5, 2);
        assert_eq!(buffer, Buffer::with_lines(["Large", ""]));
    }

    #[rstest]
    #[case::no_padding(
        4,
        2, // Offset
        0, // Padding
        Some(2), // Selected
        [
            ">> Item 2 ",
            "   Item 3 ",
            "   Item 4 ",
            "   Item 5 ",
        ]
    )]
    #[case::one_before(
        4,
        2, // Offset
        1, // Padding
        Some(2), // Selected
        [
            "   Item 1 ",
            ">> Item 2 ",
            "   Item 3 ",
            "   Item 4 ",
        ]
    )]
    #[case::one_after(
        4,
        1, // Offset
        1, // Padding
        Some(4), // Selected
        [
            "   Item 2 ",
            "   Item 3 ",
            ">> Item 4 ",
            "   Item 5 ",
        ]
    )]
    #[case::check_padding_overflow(
        4,
        1, // Offset
        2, // Padding
        Some(4), // Selected
        [
            "   Item 2 ",
            "   Item 3 ",
            ">> Item 4 ",
            "   Item 5 ",
        ]
    )]
    #[case::no_padding_offset_behavior(
        5, // Render Area Height
        2, // Offset
        0, // Padding
        Some(3), // Selected
        [
            "   Item 2 ",
            ">> Item 3 ",
            "   Item 4 ",
            "   Item 5 ",
            "          ",
        ]
    )]
    #[case::two_before(
        5, // Render Area Height
        2, // Offset
        2, // Padding
        Some(3), // Selected
        [
            "   Item 1 ",
            "   Item 2 ",
            ">> Item 3 ",
            "   Item 4 ",
            "   Item 5 ",
        ]
    )]
    #[case::keep_selected_visible(
        4,
        0, // Offset
        4, // Padding
        Some(1), // Selected
        [
            "   Item 0 ",
            ">> Item 1 ",
            "   Item 2 ",
            "   Item 3 ",
        ]
    )]
    fn test_padding<'line, Lines>(
        #[case] render_height: u16,
        #[case] offset: usize,
        #[case] padding: usize,
        #[case] selected: Option<usize>,
        #[case] expected: Lines,
    ) where
        Lines: IntoIterator,
        Lines::Item: Into<Line<'line>>,
    {
        let backend = backend::TestBackend::new(10, render_height);
        let mut terminal = Terminal::new(backend).unwrap();
        let mut state = ListState::default();

        *state.offset_mut() = offset;
        state.select(selected);

        let list = List::new(["Item 0", "Item 1", "Item 2", "Item 3", "Item 4", "Item 5"])
            .scroll_padding(padding)
            .highlight_symbol(">> ");
        terminal
            .draw(|f| {
                let size = f.size();
                f.render_stateful_widget(list, size, &mut state);
            })
            .unwrap();
        terminal.backend().assert_buffer_lines(expected);
    }

    /// If there isn't enough room for the selected item and the requested padding the list can jump
    /// up and down every frame if something isn't done about it. This code tests to make sure that
    /// isn't currently happening
    #[test]
    fn test_padding_flicker() {
        let backend = backend::TestBackend::new(10, 5);
        let mut terminal = Terminal::new(backend).unwrap();
        let mut state = ListState::default();

        *state.offset_mut() = 2;
        state.select(Some(4));

        let items = [
            "Item 0", "Item 1", "Item 2", "Item 3", "Item 4", "Item 5", "Item 6", "Item 7",
        ];
        let list = List::new(items).scroll_padding(3).highlight_symbol(">> ");

        terminal
            .draw(|f| {
                let size = f.size();
                f.render_stateful_widget(&list, size, &mut state);
            })
            .unwrap();

        let offset_after_render = state.offset();

        terminal
            .draw(|f| {
                let size = f.size();
                f.render_stateful_widget(&list, size, &mut state);
            })
            .unwrap();

        // Offset after rendering twice should remain the same as after once
        assert_eq!(offset_after_render, state.offset());
    }

    #[test]
    fn test_padding_inconsistent_item_sizes() {
        let backend = backend::TestBackend::new(10, 3);
        let mut terminal = Terminal::new(backend).unwrap();
        let mut state = ListState::default().with_offset(0).with_selected(Some(3));

        let items = [
            ListItem::new("Item 0"),
            ListItem::new("Item 1"),
            ListItem::new("Item 2"),
            ListItem::new("Item 3"),
            ListItem::new("Item 4\nTest\nTest"),
            ListItem::new("Item 5"),
        ];
        let list = List::new(items).scroll_padding(1).highlight_symbol(">> ");

        terminal
            .draw(|f| {
                let size = f.size();
                f.render_stateful_widget(list, size, &mut state);
            })
            .unwrap();

        #[rustfmt::skip]
        let expected = [
            "   Item 1 ",
            "   Item 2 ",
            ">> Item 3 ",
        ];
        terminal.backend().assert_buffer_lines(expected);
    }

    // Tests to make sure when it's pushing back the first visible index value that it doesnt
    // include an item that's too large
    #[test]
    fn test_padding_offset_pushback_break() {
        let backend = backend::TestBackend::new(10, 4);
        let mut terminal = Terminal::new(backend).unwrap();
        let mut state = ListState::default();

        *state.offset_mut() = 1;
        state.select(Some(2));

        let items = [
            ListItem::new("Item 0\nTest\nTest"),
            ListItem::new("Item 1"),
            ListItem::new("Item 2"),
            ListItem::new("Item 3"),
        ];
        let list = List::new(items).scroll_padding(2).highlight_symbol(">> ");

        terminal
            .draw(|f| {
                let size = f.size();
                f.render_stateful_widget(list, size, &mut state);
            })
            .unwrap();

        terminal.backend().assert_buffer_lines([
            "   Item 1 ",
            ">> Item 2 ",
            "   Item 3 ",
            "          ",
        ]);
    }

    #[fixture]
    fn single_line_buf() -> Buffer {
        Buffer::empty(Rect::new(0, 0, 10, 1))
    }

    /// Regression test for a bug where highlight symbol being greater than width caused a panic due
    /// to subtraction with underflow.
    ///
    /// See [#949](https://github.com/ratatui-org/ratatui/pull/949) for details
    #[rstest]
    #[case::under(">>>>", "Item1", ">>>>Item1 ")] // enough space to render the highlight symbol
    #[case::exact(">>>>>", "Item1", ">>>>>Item1")] // exact space to render the highlight symbol
    #[case::overflow(">>>>>>", "Item1", ">>>>>>Item")] // not enough space
    fn highlight_symbol_overflow(
        #[case] highlight_symbol: &str,
        #[case] item: &str,
        #[case] expected: &str,
        mut single_line_buf: Buffer,
    ) {
        let list = List::new([item]).highlight_symbol(highlight_symbol);
        let mut state = ListState::default();
        state.select(Some(0));
        StatefulWidget::render(list, single_line_buf.area, &mut single_line_buf, &mut state);
        assert_eq!(single_line_buf, Buffer::with_lines([expected]));
    }
}<|MERGE_RESOLUTION|>--- conflicted
+++ resolved
@@ -714,51 +714,6 @@
         self
     }
 
-<<<<<<< HEAD
-    /// Defines the list direction (up or down)
-    ///
-    /// Defines if the `List` is displayed *top to bottom* (default) or *bottom to top*. Use
-    /// [`Corner::BottomLeft`] to go *bottom to top*. **Any** other variant will go *top to bottom*.
-    /// If there is too few items to fill the screen, the list will stick to the starting edge.
-    ///
-    /// This is set to [`Corner::TopLeft`] by default.
-    ///
-    /// This is a fluent setter method which must be chained or used as it consumes self
-    ///
-    /// ## Note
-    ///
-    /// Despite its name, this method doesn't change the horizontal alignment, i.e. the `List`
-    /// **won't** start in a corner.
-    ///
-    /// # Example
-    ///
-    /// Same as default, i.e. *top to bottom*. Despite the name implying otherwise.
-    ///
-    /// ```rust
-    /// # use ratatui::{prelude::*, widgets::*};
-    /// # let items = ["Item 1"];
-    /// let list = List::new(items).start_corner(Corner::BottomRight);
-    /// ```
-    ///
-    /// Bottom to top
-    ///
-    /// ```rust
-    /// # use ratatui::{prelude::*, widgets::*};
-    /// # let items = ["Item 1"];
-    /// let list = List::new(items).start_corner(Corner::BottomLeft);
-    /// ```
-    #[must_use = "https://ratatui.rs/concepts/builder-lite-pattern/"]
-    #[deprecated(since = "0.25.0", note = "You should use `List::direction` instead.")]
-    pub fn start_corner(self, corner: Corner) -> Self {
-        if corner == Corner::BottomLeft {
-            self.direction(ListDirection::BottomToTop)
-        } else {
-            self.direction(ListDirection::TopToBottom)
-        }
-    }
-
-=======
->>>>>>> f429f688
     /// Returns the number of [`ListItem`]s in the list
     #[must_use]
     pub fn len(&self) -> usize {
