--- conflicted
+++ resolved
@@ -353,15 +353,11 @@
     ///
     /// `style` accepts any type that is convertible to [`Style`] (e.g. [`Style`], [`Color`], or
     /// your own type that implements [`Into<Style>`]).
-<<<<<<< HEAD
-    #[must_use = "https://ratatui.rs/concepts/builder-lite-pattern/"]
-=======
     #[deprecated(
         since = "0.27.0",
         note = "You should use `LineGauge::filled_style` instead."
     )]
-    #[must_use = "method moves the value of self and returns the modified value"]
->>>>>>> f429f688
+    #[must_use = "https://ratatui.rs/concepts/builder-lite-pattern/"]
     pub fn gauge_style<S: Into<Style>>(mut self, style: S) -> Self {
         let style: Style = style.into();
 
