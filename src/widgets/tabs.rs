use crate::{prelude::*, widgets::Block};

const DEFAULT_HIGHLIGHT_STYLE: Style = Style::new().add_modifier(Modifier::REVERSED);

/// A widget that displays a horizontal set of Tabs with a single tab selected.
///
/// Each tab title is stored as a [`Line`] which can be individually styled. The selected tab is set
/// using [`Tabs::select`] and styled using [`Tabs::highlight_style`]. The divider can be customized
/// with [`Tabs::divider`]. Padding can be set with [`Tabs::padding`] or [`Tabs::padding_left`] and
/// [`Tabs::padding_right`].
///
/// The divider defaults to |, and padding defaults to a singular space on each side.
///
/// # Example
///
/// ```
/// use ratatui::{prelude::*, widgets::*};
///
/// Tabs::new(vec!["Tab1", "Tab2", "Tab3", "Tab4"])
///     .block(Block::bordered().title("Tabs"))
///     .style(Style::default().white())
///     .highlight_style(Style::default().yellow())
///     .select(2)
///     .divider(symbols::DOT)
///     .padding("->", "<-");
/// ```
///
/// In addition to `Tabs::new`, any iterator whose element is convertible to `Line` can be collected
/// into `Tabs`.
///
/// ```
/// use ratatui::widgets::Tabs;
///
/// (0..5).map(|i| format!("Tab{i}")).collect::<Tabs>();
/// ```
#[derive(Debug, Default, Clone, Eq, PartialEq, Hash)]
pub struct Tabs<'a> {
    /// A block to wrap this widget in if necessary
    block: Option<Block<'a>>,
    /// One title for each tab
    titles: Vec<Line<'a>>,
    /// The index of the selected tabs
    selected: usize,
    /// The style used to draw the text
    style: Style,
    /// Style to apply to the selected item
    highlight_style: Style,
    /// Tab divider
    divider: Span<'a>,
    /// Tab Left Padding
    padding_left: Line<'a>,
    /// Tab Right Padding
    padding_right: Line<'a>,
}

impl<'a> Tabs<'a> {
    /// Creates new `Tabs` from their titles.
    ///
    /// `titles` can be a [`Vec`] of [`&str`], [`String`] or anything that can be converted into
    /// [`Line`]. As such, titles can be styled independently.
    ///
    /// The selected tab can be set with [`Tabs::select`]. The first tab has index 0 (this is also
    /// the default index).
    ///
    /// The selected tab can have a different style with [`Tabs::highlight_style`]. This defaults to
    /// a style with the [`Modifier::REVERSED`] modifier added.
    ///
    /// The default divider is a pipe (`|`), but it can be customized with [`Tabs::divider`].
    ///
    /// The entire widget can be styled with [`Tabs::style`].
    ///
    /// The widget can be wrapped in a [`Block`] using [`Tabs::block`].
    ///
    /// # Examples
    ///
    /// Basic titles.
    /// ```
    /// # use ratatui::{prelude::*, widgets::Tabs};
    /// let tabs = Tabs::new(vec!["Tab 1", "Tab 2"]);
    /// ```
    ///
    /// Styled titles
    /// ```
    /// # use ratatui::{prelude::*, widgets::Tabs};
    /// let tabs = Tabs::new(vec!["Tab 1".red(), "Tab 2".blue()]);
    /// ```
    pub fn new<Iter>(titles: Iter) -> Self
    where
        Iter: IntoIterator,
        Iter::Item: Into<Line<'a>>,
    {
        Self {
            block: None,
            titles: titles.into_iter().map(Into::into).collect(),
            selected: 0,
            style: Style::default(),
            highlight_style: DEFAULT_HIGHLIGHT_STYLE,
            divider: Span::raw(symbols::line::VERTICAL),
            padding_left: Line::from(" "),
            padding_right: Line::from(" "),
        }
    }

    /// Surrounds the `Tabs` with a [`Block`].
    #[must_use = "method moves the value of self and returns the modified value"]
    pub fn block(mut self, block: Block<'a>) -> Self {
        self.block = Some(block);
        self
    }

    /// Sets the selected tab.
    ///
    /// The first tab has index 0 (this is also the default index).
    /// The selected tab can have a different style with [`Tabs::highlight_style`].
    #[must_use = "method moves the value of self and returns the modified value"]
    pub const fn select(mut self, selected: usize) -> Self {
        self.selected = selected;
        self
    }

    /// Sets the style of the tabs.
    ///
    /// `style` accepts any type that is convertible to [`Style`] (e.g. [`Style`], [`Color`], or
    /// your own type that implements [`Into<Style>`]).
    ///
    /// This will set the given style on the entire render area.
    /// More precise style can be applied to the titles by styling the ones given to [`Tabs::new`].
    /// The selected tab can be styled differently using [`Tabs::highlight_style`].
    #[must_use = "method moves the value of self and returns the modified value"]
    pub fn style<S: Into<Style>>(mut self, style: S) -> Self {
        self.style = style.into();
        self
    }

    /// Sets the style for the highlighted tab.
    ///
    /// `style` accepts any type that is convertible to [`Style`] (e.g. [`Style`], [`Color`], or
    /// your own type that implements [`Into<Style>`]).
    ///
    /// Highlighted tab can be selected with [`Tabs::select`].
    #[must_use = "method moves the value of self and returns the modified value"]
    pub fn highlight_style<S: Into<Style>>(mut self, style: S) -> Self {
        self.highlight_style = style.into();
        self
    }

    /// Sets the string to use as tab divider.
    ///
    /// By default, the divider is a pipe (`|`).
    ///
    /// # Examples
    ///
    /// Use a dot (`•`) as separator.
    /// ```
    /// # use ratatui::{prelude::*, widgets::Tabs, symbols};
    /// let tabs = Tabs::new(vec!["Tab 1", "Tab 2"]).divider(symbols::DOT);
    /// ```
    /// Use dash (`-`) as separator.
    /// ```
    /// # use ratatui::{prelude::*, widgets::Tabs};
    /// let tabs = Tabs::new(vec!["Tab 1", "Tab 2"]).divider("-");
    /// ```
    #[must_use = "method moves the value of self and returns the modified value"]
    pub fn divider<T>(mut self, divider: T) -> Self
    where
        T: Into<Span<'a>>,
    {
        self.divider = divider.into();
        self
    }

    /// Sets the padding between tabs.
    ///
    /// Both default to space.
    ///
    /// # Examples
    ///
    /// A space on either side of the tabs.
    /// ```
    /// # use ratatui::{prelude::*, widgets::Tabs};
    /// let tabs = Tabs::new(vec!["Tab 1", "Tab 2"]).padding(" ", " ");
    /// ```
    /// Nothing on either side of the tabs.
    /// ```
    /// # use ratatui::{prelude::*, widgets::Tabs};
    /// let tabs = Tabs::new(vec!["Tab 1", "Tab 2"]).padding("", "");
    /// ```
    #[must_use = "method moves the value of self and returns the modified value"]
    pub fn padding<T, U>(mut self, left: T, right: U) -> Self
    where
        T: Into<Line<'a>>,
        U: Into<Line<'a>>,
    {
        self.padding_left = left.into();
        self.padding_right = right.into();
        self
    }

    /// Sets the left side padding between tabs.
    ///
    /// Defaults to a space.
    ///
    /// # Example
    ///
    /// An arrow on the left of tabs.
    /// ```
    /// # use ratatui::{prelude::*, widgets::Tabs};
    /// let tabs = Tabs::new(vec!["Tab 1", "Tab 2"]).padding_left("->");
    /// ```
    #[must_use = "method moves the value of self and returns the modified value"]
    pub fn padding_left<T>(mut self, padding: T) -> Self
    where
        T: Into<Line<'a>>,
    {
        self.padding_left = padding.into();
        self
    }

    /// Sets the right side padding between tabs.
    ///
    /// Defaults to a space.
    ///
    /// # Example
    ///
    /// An arrow on the right of tabs.
    /// ```
    /// # use ratatui::{prelude::*, widgets::Tabs};
    /// let tabs = Tabs::new(vec!["Tab 1", "Tab 2"]).padding_right("<-");
    /// ```
    #[must_use = "method moves the value of self and returns the modified value"]
    pub fn padding_right<T>(mut self, padding: T) -> Self
    where
        T: Into<Line<'a>>,
    {
        self.padding_left = padding.into();
        self
    }
}

impl<'a> Styled for Tabs<'a> {
    type Item = Self;

    fn style(&self) -> Style {
        self.style
    }

    fn set_style<S: Into<Style>>(self, style: S) -> Self::Item {
        self.style(style)
    }
}

impl Widget for Tabs<'_> {
    fn render(self, area: Rect, buf: &mut Buffer) {
        self.render_ref(area, buf);
    }
}

impl WidgetRef for Tabs<'_> {
    fn render_ref(&self, area: Rect, buf: &mut Buffer) {
        buf.set_style(area, self.style);
        self.block.render_ref(area, buf);
        let inner = self.block.inner_if_some(area);
        self.render_tabs(inner, buf);
    }
}

impl Tabs<'_> {
    fn render_tabs(&self, tabs_area: Rect, buf: &mut Buffer) {
        if tabs_area.is_empty() {
            return;
        }

        let mut x = tabs_area.left();
        let titles_length = self.titles.len();
        for (i, title) in self.titles.iter().enumerate() {
            let last_title = titles_length - 1 == i;
            let remaining_width = tabs_area.right().saturating_sub(x);

            if remaining_width == 0 {
                break;
            }

            // Left Padding
            let pos = buf.set_line(x, tabs_area.top(), &self.padding_left, remaining_width);
            x = pos.0;
            let remaining_width = tabs_area.right().saturating_sub(x);
            if remaining_width == 0 {
                break;
            }

            // Title
            let pos = buf.set_line(x, tabs_area.top(), title, remaining_width);
            if i == self.selected {
                buf.set_style(
                    Rect {
                        x,
                        y: tabs_area.top(),
                        width: pos.0.saturating_sub(x),
                        height: 1,
                    },
                    self.highlight_style,
                );
            }
            x = pos.0;
            let remaining_width = tabs_area.right().saturating_sub(x);
            if remaining_width == 0 {
                break;
            }

            // Right Padding
            let pos = buf.set_line(x, tabs_area.top(), &self.padding_right, remaining_width);
            x = pos.0;
            let remaining_width = tabs_area.right().saturating_sub(x);
            if remaining_width == 0 || last_title {
                break;
            }

            let pos = buf.set_span(x, tabs_area.top(), &self.divider, remaining_width);
            x = pos.0;
        }
    }
}

impl<'a, Item> FromIterator<Item> for Tabs<'a>
where
    Item: Into<Line<'a>>,
{
    fn from_iter<Iter: IntoIterator<Item = Item>>(iter: Iter) -> Self {
        Self::new(iter)
    }
}

#[cfg(test)]
mod tests {
    use super::*;

    #[test]
    fn new() {
        let titles = vec!["Tab1", "Tab2", "Tab3", "Tab4"];
        let tabs = Tabs::new(titles.clone());
        assert_eq!(
            tabs,
            Tabs {
                block: None,
                titles: vec![
                    Line::from("Tab1"),
                    Line::from("Tab2"),
                    Line::from("Tab3"),
                    Line::from("Tab4"),
                ],
                selected: 0,
                style: Style::default(),
                highlight_style: DEFAULT_HIGHLIGHT_STYLE,
                divider: Span::raw(symbols::line::VERTICAL),
                padding_right: Line::from(" "),
                padding_left: Line::from(" "),
            }
        );
    }

    #[test]
    fn new_from_vec_of_str() {
        Tabs::new(vec!["a", "b"]);
    }

    #[test]
    fn collect() {
        let tabs: Tabs = (0..5).map(|i| format!("Tab{i}")).collect();
        assert_eq!(
            tabs.titles,
            vec![
                Line::from("Tab0"),
                Line::from("Tab1"),
                Line::from("Tab2"),
                Line::from("Tab3"),
                Line::from("Tab4"),
            ],
        );
    }

    #[track_caller]
    fn test_case(tabs: Tabs, area: Rect, expected: &Buffer) {
        let mut buffer = Buffer::empty(area);
        tabs.render(area, &mut buffer);
        assert_eq!(&buffer, expected);
    }

    #[test]
    fn render_default() {
        let tabs = Tabs::new(vec!["Tab1", "Tab2", "Tab3", "Tab4"]);
        let mut expected = Buffer::with_lines([" Tab1 │ Tab2 │ Tab3 │ Tab4    "]);
        // first tab selected
        expected.set_style(Rect::new(1, 0, 4, 1), DEFAULT_HIGHLIGHT_STYLE);
        test_case(tabs, Rect::new(0, 0, 30, 1), &expected);
    }

    #[test]
    fn render_no_padding() {
        let tabs = Tabs::new(vec!["Tab1", "Tab2", "Tab3", "Tab4"]).padding("", "");
        let mut expected = Buffer::with_lines(["Tab1│Tab2│Tab3│Tab4           "]);
        // first tab selected
        expected.set_style(Rect::new(0, 0, 4, 1), DEFAULT_HIGHLIGHT_STYLE);
        test_case(tabs, Rect::new(0, 0, 30, 1), &expected);
    }

    #[test]
    fn render_more_padding() {
        let tabs = Tabs::new(vec!["Tab1", "Tab2", "Tab3", "Tab4"]).padding("---", "++");
        let mut expected = Buffer::with_lines(["---Tab1++│---Tab2++│---Tab3++│"]);
        // first tab selected
        expected.set_style(Rect::new(3, 0, 4, 1), DEFAULT_HIGHLIGHT_STYLE);
        test_case(tabs, Rect::new(0, 0, 30, 1), &expected);
    }

    #[test]
    fn render_with_block() {
<<<<<<< HEAD
        let tabs = Tabs::new(vec!["Tab1", "Tab2", "Tab3", "Tab4"])
            .block(Block::bordered().title_top("Tabs"));
        let mut expected = Buffer::with_lines(vec![
=======
        let tabs =
            Tabs::new(vec!["Tab1", "Tab2", "Tab3", "Tab4"]).block(Block::bordered().title("Tabs"));
        let mut expected = Buffer::with_lines([
>>>>>>> 9bd89c21
            "┌Tabs────────────────────────┐",
            "│ Tab1 │ Tab2 │ Tab3 │ Tab4  │",
            "└────────────────────────────┘",
        ]);
        // first tab selected
        expected.set_style(Rect::new(2, 1, 4, 1), DEFAULT_HIGHLIGHT_STYLE);
        test_case(tabs, Rect::new(0, 0, 30, 3), &expected);
    }

    #[test]
    fn render_style() {
        let tabs =
            Tabs::new(vec!["Tab1", "Tab2", "Tab3", "Tab4"]).style(Style::default().fg(Color::Red));
        let mut expected = Buffer::with_lines([" Tab1 │ Tab2 │ Tab3 │ Tab4    ".red()]);
        expected.set_style(Rect::new(1, 0, 4, 1), DEFAULT_HIGHLIGHT_STYLE.red());
        test_case(tabs, Rect::new(0, 0, 30, 1), &expected);
    }

    #[test]
    fn render_select() {
        let tabs = Tabs::new(vec!["Tab1", "Tab2", "Tab3", "Tab4"]);

        // first tab selected
        let expected = Buffer::with_lines([Line::from(vec![
            " ".into(),
            "Tab1".reversed(),
            " │ Tab2 │ Tab3 │ Tab4    ".into(),
        ])]);
        test_case(tabs.clone().select(0), Rect::new(0, 0, 30, 1), &expected);

        // second tab selected
        let expected = Buffer::with_lines([Line::from(vec![
            " Tab1 │ ".into(),
            "Tab2".reversed(),
            " │ Tab3 │ Tab4    ".into(),
        ])]);
        test_case(tabs.clone().select(1), Rect::new(0, 0, 30, 1), &expected);

        // last tab selected
        let expected = Buffer::with_lines([Line::from(vec![
            " Tab1 │ Tab2 │ Tab3 │ ".into(),
            "Tab4".reversed(),
            "    ".into(),
        ])]);
        test_case(tabs.clone().select(3), Rect::new(0, 0, 30, 1), &expected);

        // out of bounds selects no tab
        let expected = Buffer::with_lines([" Tab1 │ Tab2 │ Tab3 │ Tab4    "]);
        test_case(tabs.clone().select(4), Rect::new(0, 0, 30, 1), &expected);
    }

    #[test]
    fn render_style_and_selected() {
        let tabs = Tabs::new(vec!["Tab1", "Tab2", "Tab3", "Tab4"])
            .style(Style::new().red())
            .highlight_style(Style::new().underlined())
            .select(0);
        let expected = Buffer::with_lines([Line::from(vec![
            " ".red(),
            "Tab1".red().underlined(),
            " │ Tab2 │ Tab3 │ Tab4    ".red(),
        ])]);
        test_case(tabs, Rect::new(0, 0, 30, 1), &expected);
    }

    #[test]
    fn render_divider() {
        let tabs = Tabs::new(vec!["Tab1", "Tab2", "Tab3", "Tab4"]).divider("--");
        let mut expected = Buffer::with_lines([" Tab1 -- Tab2 -- Tab3 -- Tab4 "]);
        // first tab selected
        expected.set_style(Rect::new(1, 0, 4, 1), DEFAULT_HIGHLIGHT_STYLE);
        test_case(tabs, Rect::new(0, 0, 30, 1), &expected);
    }

    #[test]
    fn can_be_stylized() {
        assert_eq!(
            Tabs::new(vec![""])
                .black()
                .on_white()
                .bold()
                .not_italic()
                .style,
            Style::default()
                .fg(Color::Black)
                .bg(Color::White)
                .add_modifier(Modifier::BOLD)
                .remove_modifier(Modifier::ITALIC)
        );
    }
}<|MERGE_RESOLUTION|>--- conflicted
+++ resolved
@@ -414,15 +414,10 @@
 
     #[test]
     fn render_with_block() {
-<<<<<<< HEAD
-        let tabs = Tabs::new(vec!["Tab1", "Tab2", "Tab3", "Tab4"])
-            .block(Block::bordered().title_top("Tabs"));
-        let mut expected = Buffer::with_lines(vec![
-=======
+
         let tabs =
-            Tabs::new(vec!["Tab1", "Tab2", "Tab3", "Tab4"]).block(Block::bordered().title("Tabs"));
+            Tabs::new(vec!["Tab1", "Tab2", "Tab3", "Tab4"]).block(Block::bordered().title_top("Tabs"));
         let mut expected = Buffer::with_lines([
->>>>>>> 9bd89c21
             "┌Tabs────────────────────────┐",
             "│ Tab1 │ Tab2 │ Tab3 │ Tab4  │",
             "└────────────────────────────┘",
