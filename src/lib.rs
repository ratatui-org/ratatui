//! ![Demo](https://github.com/ratatui-org/ratatui/blob/1d39444e3dea6f309cf9035be2417ac711c1abc9/examples/demo2-destroy.gif?raw=true)
//!
//! <div align="center">
//!
//! [![Crate Badge]][Crate] [![Docs Badge]][API Docs] [![CI Badge]][CI Workflow] [![License
//! Badge]](./LICENSE) [![Sponsors Badge]][GitHub Sponsors]<br>
//! [![Codecov Badge]][Codecov] [![Deps.rs Badge]][Deps.rs] [![Discord Badge]][Discord Server]
//! [![Matrix Badge]][Matrix]<br>
//!
//! [Ratatui Website] · [API Docs] · [Examples] · [Changelog] · [Breaking Changes]<br>
//! [Contributing] · [Report a bug] · [Request a Feature] · [Create a Pull Request]
//!
//! </div>
//!
//! # Ratatui
//!
//! [Ratatui][Ratatui Website] is a crate for cooking up terminal user interfaces in Rust. It is a
//! lightweight library that provides a set of widgets and utilities to build complex Rust TUIs.
//! Ratatui was forked from the [tui-rs] crate in 2023 in order to continue its development.
//!
//! ## Installation
//!
//! Add `ratatui` and `crossterm` as dependencies to your cargo.toml:
//!
//! ```shell
//! cargo add ratatui crossterm
//! ```
//!
//! Ratatui uses [Crossterm] by default as it works on most platforms. See the [Installation]
//! section of the [Ratatui Website] for more details on how to use other backends ([Termion] /
//! [Termwiz]).
//!
//! ## Introduction
//!
//! Ratatui is based on the principle of immediate rendering with intermediate buffers. This means
//! that for each frame, your app must render all widgets that are supposed to be part of the UI.
//! This is in contrast to the retained mode style of rendering where widgets are updated and then
//! automatically redrawn on the next frame. See the [Rendering] section of the [Ratatui Website]
//! for more info.
//!
//! You can also watch the [FOSDEM 2024 talk] about Ratatui which gives a brief introduction to
//! terminal user interfaces and showcases the features of Ratatui, along with a hello world demo.
//!
//! ## Other documentation
//!
//! - [Ratatui Website] - explains the library's concepts and provides step-by-step tutorials
//! - [API Docs] - the full API documentation for the library on docs.rs.
//! - [Examples] - a collection of examples that demonstrate how to use the library.
//! - [Contributing] - Please read this if you are interested in contributing to the project.
//! - [Changelog] - generated by [git-cliff] utilizing [Conventional Commits].
//! - [Breaking Changes] - a list of breaking changes in the library.
//!
//! ## Quickstart
//!
//! The following example demonstrates the minimal amount of code necessary to setup a terminal and
//! render "Hello World!". The full code for this example which contains a little more detail is in
//! the [Examples] directory. For more guidance on different ways to structure your application see
//! the [Application Patterns] and [Hello World tutorial] sections in the [Ratatui Website] and the
//! various [Examples]. There are also several starter templates available in the [templates]
//! repository.
//!
//! Every application built with `ratatui` needs to implement the following steps:
//!
//! - Initialize the terminal
//! - A main loop to:
//!   - Handle input events
//!   - Draw the UI
//! - Restore the terminal state
//!
//! The library contains a [`prelude`] module that re-exports the most commonly used traits and
//! types for convenience. Most examples in the documentation will use this instead of showing the
//! full path of each type.
//!
//! ### Initialize and restore the terminal
//!
//! The [`Terminal`] type is the main entry point for any Ratatui application. It is a light
//! abstraction over a choice of [`Backend`] implementations that provides functionality to draw
//! each frame, clear the screen, hide the cursor, etc. It is parametrized over any type that
//! implements the [`Backend`] trait which has implementations for [Crossterm], [Termion] and
//! [Termwiz].
//!
//! Most applications should enter the Alternate Screen when starting and leave it when exiting and
//! also enable raw mode to disable line buffering and enable reading key events. See the [`backend`
//! module] and the [Backends] section of the [Ratatui Website] for more info.
//!
//! ### Drawing the UI
//!
//! The drawing logic is delegated to a closure that takes a [`Frame`] instance as argument. The
//! [`Frame`] provides the size of the area to draw to and allows the app to render any [`Widget`]
//! using the provided [`render_widget`] method. After this closure returns, a diff is performed and
//! only the changes are drawn to the terminal. See the [Widgets] section of the [Ratatui Website]
//! for more info.
//!
//! ### Handling events
//!
//! Ratatui does not include any input handling. Instead event handling can be implemented by
//! calling backend library methods directly. See the [Handling Events] section of the [Ratatui
//! Website] for more info. For example, if you are using [Crossterm], you can use the
//! [`crossterm::event`] module to handle events.
//!
//! ### Example
//!
//! ```rust,no_run
//! use std::io::{self, stdout};
//!
//! use crossterm::{
//!     event::{self, Event, KeyCode},
//!     terminal::{disable_raw_mode, enable_raw_mode, EnterAlternateScreen, LeaveAlternateScreen},
//!     ExecutableCommand,
//! };
//! use ratatui::{prelude::*, widgets::*};
//!
//! fn main() -> io::Result<()> {
//!     enable_raw_mode()?;
//!     stdout().execute(EnterAlternateScreen)?;
//!     let mut terminal = Terminal::new(CrosstermBackend::new(stdout()))?;
//!
//!     let mut should_quit = false;
//!     while !should_quit {
//!         terminal.draw(ui)?;
//!         should_quit = handle_events()?;
//!     }
//!
//!     disable_raw_mode()?;
//!     stdout().execute(LeaveAlternateScreen)?;
//!     Ok(())
//! }
//!
//! fn handle_events() -> io::Result<bool> {
//!     if event::poll(std::time::Duration::from_millis(50))? {
//!         if let Event::Key(key) = event::read()? {
//!             if key.kind == event::KeyEventKind::Press && key.code == KeyCode::Char('q') {
//!                 return Ok(true);
//!             }
//!         }
//!     }
//!     Ok(false)
//! }
//!
//! fn ui(frame: &mut Frame) {
//!     frame.render_widget(
<<<<<<< HEAD
//!         Paragraph::new("Hello World!")
//!             .block(Block::default().title_top("Greeting").borders(Borders::ALL)),
=======
//!         Paragraph::new("Hello World!").block(Block::bordered().title("Greeting")),
>>>>>>> aa4260f9
//!         frame.size(),
//!     );
//! }
//! ```
//!
//! Running this example produces the following output:
//!
//! ![docsrs-hello]
//!
//! ## Layout
//!
//! The library comes with a basic yet useful layout management object called [`Layout`] which
//! allows you to split the available space into multiple areas and then render widgets in each
//! area. This lets you describe a responsive terminal UI by nesting layouts. See the [Layout]
//! section of the [Ratatui Website] for more info.
//!
//! ```rust,no_run
//! use ratatui::{prelude::*, widgets::*};
//!
//! fn ui(frame: &mut Frame) {
//!     let main_layout = Layout::new(
//!         Direction::Vertical,
//!         [
//!             Constraint::Length(1),
//!             Constraint::Min(0),
//!             Constraint::Length(1),
//!         ],
//!     )
//!     .split(frame.size());
//!     frame.render_widget(
//!         Block::new().borders(Borders::TOP).title_top("Title Bar"),
//!         main_layout[0],
//!     );
//!     frame.render_widget(
//!         Block::new().borders(Borders::TOP).title_top("Status Bar"),
//!         main_layout[2],
//!     );
//!
//!     let inner_layout = Layout::new(
//!         Direction::Horizontal,
//!         [Constraint::Percentage(50), Constraint::Percentage(50)],
//!     )
//!     .split(main_layout[1]);
<<<<<<< HEAD
//!     frame.render_widget(
//!         Block::default().borders(Borders::ALL).title_top("Left"),
//!         inner_layout[0],
//!     );
//!     frame.render_widget(
//!         Block::default().borders(Borders::ALL).title_top("Right"),
//!         inner_layout[1],
//!     );
=======
//!     frame.render_widget(Block::bordered().title("Left"), inner_layout[0]);
//!     frame.render_widget(Block::bordered().title("Right"), inner_layout[1]);
>>>>>>> aa4260f9
//! }
//! ```
//!
//! Running this example produces the following output:
//!
//! ![docsrs-layout]
//!
//! ## Text and styling
//!
//! The [`Text`], [`Line`] and [`Span`] types are the building blocks of the library and are used in
//! many places. [`Text`] is a list of [`Line`]s and a [`Line`] is a list of [`Span`]s. A [`Span`]
//! is a string with a specific style.
//!
//! The [`style` module] provides types that represent the various styling options. The most
//! important one is [`Style`] which represents the foreground and background colors and the text
//! attributes of a [`Span`]. The [`style` module] also provides a [`Stylize`] trait that allows
//! short-hand syntax to apply a style to widgets and text. See the [Styling Text] section of the
//! [Ratatui Website] for more info.
//!
//! ```rust,no_run
//! use ratatui::{prelude::*, widgets::*};
//!
//! fn ui(frame: &mut Frame) {
//!     let areas = Layout::new(
//!         Direction::Vertical,
//!         [
//!             Constraint::Length(1),
//!             Constraint::Length(1),
//!             Constraint::Length(1),
//!             Constraint::Length(1),
//!             Constraint::Min(0),
//!         ],
//!     )
//!     .split(frame.size());
//!
//!     let span1 = Span::raw("Hello ");
//!     let span2 = Span::styled(
//!         "World",
//!         Style::new()
//!             .fg(Color::Green)
//!             .bg(Color::White)
//!             .add_modifier(Modifier::BOLD),
//!     );
//!     let span3 = "!".red().on_light_yellow().italic();
//!
//!     let line = Line::from(vec![span1, span2, span3]);
//!     let text: Text = Text::from(vec![line]);
//!
//!     frame.render_widget(Paragraph::new(text), areas[0]);
//!     // or using the short-hand syntax and implicit conversions
//!     frame.render_widget(
//!         Paragraph::new("Hello World!".red().on_white().bold()),
//!         areas[1],
//!     );
//!
//!     // to style the whole widget instead of just the text
//!     frame.render_widget(
//!         Paragraph::new("Hello World!").style(Style::new().red().on_white()),
//!         areas[2],
//!     );
//!     // or using the short-hand syntax
//!     frame.render_widget(Paragraph::new("Hello World!").blue().on_yellow(), areas[3]);
//! }
//! ```
//!
//! Running this example produces the following output:
//!
//! ![docsrs-styling]
#![cfg_attr(feature = "document-features", doc = "\n## Features")]
#![cfg_attr(feature = "document-features", doc = document_features::document_features!())]
#![cfg_attr(
    feature = "document-features",
    doc = "[`CrossTermBackend`]: backend::CrosstermBackend"
)]
#![cfg_attr(
    feature = "document-features",
    doc = "[`TermionBackend`]: backend::TermionBackend"
)]
#![cfg_attr(
    feature = "document-features",
    doc = "[`TermwizBackend`]: backend::TermwizBackend"
)]
#![cfg_attr(
    feature = "document-features",
    doc = "[`calendar`]: widgets::calendar::Monthly"
)]
#![cfg_attr(test, allow(deprecated))]
//!
//! [Ratatui Website]: https://ratatui.rs/
//! [Installation]: https://ratatui.rs/installation/
//! [Rendering]: https://ratatui.rs/concepts/rendering/
//! [Application Patterns]: https://ratatui.rs/concepts/application-patterns/
//! [Hello World tutorial]: https://ratatui.rs/tutorials/hello-world/
//! [Backends]: https://ratatui.rs/concepts/backends/
//! [Widgets]: https://ratatui.rs/how-to/widgets/
//! [Handling Events]: https://ratatui.rs/concepts/event-handling/
//! [Layout]: https://ratatui.rs/how-to/layout/
//! [Styling Text]: https://ratatui.rs/how-to/render/style-text/
//! [templates]: https://github.com/ratatui-org/templates/
//! [Examples]: https://github.com/ratatui-org/ratatui/tree/main/examples/README.md
//! [Report a bug]: https://github.com/ratatui-org/ratatui/issues/new?labels=bug&projects=&template=bug_report.md
//! [Request a Feature]: https://github.com/ratatui-org/ratatui/issues/new?labels=enhancement&projects=&template=feature_request.md
//! [Create a Pull Request]: https://github.com/ratatui-org/ratatui/compare
//! [git-cliff]: https://git-cliff.org
//! [Conventional Commits]: https://www.conventionalcommits.org
//! [API Docs]: https://docs.rs/ratatui
//! [Changelog]: https://github.com/ratatui-org/ratatui/blob/main/CHANGELOG.md
//! [Contributing]: https://github.com/ratatui-org/ratatui/blob/main/CONTRIBUTING.md
//! [Breaking Changes]: https://github.com/ratatui-org/ratatui/blob/main/BREAKING-CHANGES.md
//! [FOSDEM 2024 talk]: https://www.youtube.com/watch?v=NU0q6NOLJ20
//! [docsrs-hello]: https://github.com/ratatui-org/ratatui/blob/c3c3c289b1eb8d562afb1931adb4dc719cd48490/examples/docsrs-hello.png?raw=true
//! [docsrs-layout]: https://github.com/ratatui-org/ratatui/blob/c3c3c289b1eb8d562afb1931adb4dc719cd48490/examples/docsrs-layout.png?raw=true
//! [docsrs-styling]: https://github.com/ratatui-org/ratatui/blob/c3c3c289b1eb8d562afb1931adb4dc719cd48490/examples/docsrs-styling.png?raw=true
//! [`Frame`]: terminal::Frame
//! [`render_widget`]: terminal::Frame::render_widget
//! [`Widget`]: widgets::Widget
//! [`Layout`]: layout::Layout
//! [`Text`]: text::Text
//! [`Line`]: text::Line
//! [`Span`]: text::Span
//! [`Style`]: style::Style
//! [`style` module]: style
//! [`Stylize`]: style::Stylize
//! [`Backend`]: backend::Backend
//! [`backend` module]: backend
//! [`crossterm::event`]: https://docs.rs/crossterm/latest/crossterm/event/index.html
//! [Crate]: https://crates.io/crates/ratatui
//! [Crossterm]: https://crates.io/crates/crossterm
//! [Termion]: https://crates.io/crates/termion
//! [Termwiz]: https://crates.io/crates/termwiz
//! [tui-rs]: https://crates.io/crates/tui
//! [GitHub Sponsors]: https://github.com/sponsors/ratatui-org
//! [Crate Badge]: https://img.shields.io/crates/v/ratatui?logo=rust&style=flat-square
//! [License Badge]: https://img.shields.io/crates/l/ratatui?style=flat-square
//! [CI Badge]:
//!     https://img.shields.io/github/actions/workflow/status/ratatui-org/ratatui/ci.yml?style=flat-square&logo=github
//! [CI Workflow]: https://github.com/ratatui-org/ratatui/actions/workflows/ci.yml
//! [Codecov Badge]:
//!     https://img.shields.io/codecov/c/github/ratatui-org/ratatui?logo=codecov&style=flat-square&token=BAQ8SOKEST
//! [Codecov]: https://app.codecov.io/gh/ratatui-org/ratatui
//! [Deps.rs Badge]: https://deps.rs/repo/github/ratatui-org/ratatui/status.svg?style=flat-square
//! [Deps.rs]: https://deps.rs/repo/github/ratatui-org/ratatui
//! [Discord Badge]:
//!     https://img.shields.io/discord/1070692720437383208?label=discord&logo=discord&style=flat-square
//! [Discord Server]: https://discord.gg/pMCEU9hNEj
//! [Docs Badge]: https://img.shields.io/docsrs/ratatui?logo=rust&style=flat-square
//! [Matrix Badge]:
//!     https://img.shields.io/matrix/ratatui-general%3Amatrix.org?style=flat-square&logo=matrix&label=Matrix
//! [Matrix]: https://matrix.to/#/#ratatui:matrix.org
//! [Sponsors Badge]: https://img.shields.io/github/sponsors/ratatui-org?logo=github&style=flat-square

// show the feature flags in the generated documentation
#![cfg_attr(docsrs, feature(doc_auto_cfg))]
#![doc(
    html_logo_url = "https://raw.githubusercontent.com/ratatui-org/ratatui/main/assets/logo.png",
    html_favicon_url = "https://raw.githubusercontent.com/ratatui-org/ratatui/main/assets/favicon.ico"
)]

pub mod backend;
pub mod buffer;
pub mod layout;
pub mod style;
pub mod symbols;
pub mod terminal;
pub mod text;
pub mod widgets;

#[doc(inline)]
pub use self::terminal::{CompletedFrame, Frame, Terminal, TerminalOptions, Viewport};

pub mod prelude;<|MERGE_RESOLUTION|>--- conflicted
+++ resolved
@@ -139,12 +139,7 @@
 //!
 //! fn ui(frame: &mut Frame) {
 //!     frame.render_widget(
-<<<<<<< HEAD
-//!         Paragraph::new("Hello World!")
-//!             .block(Block::default().title_top("Greeting").borders(Borders::ALL)),
-=======
-//!         Paragraph::new("Hello World!").block(Block::bordered().title("Greeting")),
->>>>>>> aa4260f9
+//!         Paragraph::new("Hello World!").block(Block::bordered().title_top("Greeting")),
 //!         frame.size(),
 //!     );
 //! }
@@ -188,19 +183,8 @@
 //!         [Constraint::Percentage(50), Constraint::Percentage(50)],
 //!     )
 //!     .split(main_layout[1]);
-<<<<<<< HEAD
-//!     frame.render_widget(
-//!         Block::default().borders(Borders::ALL).title_top("Left"),
-//!         inner_layout[0],
-//!     );
-//!     frame.render_widget(
-//!         Block::default().borders(Borders::ALL).title_top("Right"),
-//!         inner_layout[1],
-//!     );
-=======
-//!     frame.render_widget(Block::bordered().title("Left"), inner_layout[0]);
-//!     frame.render_widget(Block::bordered().title("Right"), inner_layout[1]);
->>>>>>> aa4260f9
+//!     frame.render_widget(Block::bordered().title_top("Left"), inner_layout[0]);
+//!     frame.render_widget(Block::bordered().title_top("Right"), inner_layout[1]);
 //! }
 //! ```
 //!
@@ -287,7 +271,7 @@
     feature = "document-features",
     doc = "[`calendar`]: widgets::calendar::Monthly"
 )]
-#![cfg_attr(test, allow(deprecated))]
+#![cfg_attr(test, allow(deprecated))] // Required due to a rust bug, remove after the deprecated title struct gets removed completely
 //!
 //! [Ratatui Website]: https://ratatui.rs/
 //! [Installation]: https://ratatui.rs/installation/
