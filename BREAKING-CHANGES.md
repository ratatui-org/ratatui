--- conflicted
+++ resolved
@@ -63,14 +63,13 @@
 
 ## v0.28.0 (unreleased)
 
-<<<<<<< HEAD
 ### `Backend::size` returns `Size` instead of `Rect` ([#1254])
 
 [#1254]: https://github.com/ratatui-org/ratatui/pull/1254
 
 The `Backend::size` method returns a `Size` instead of a `Rect`.
 There is no need for the position here as it was always 0,0.
-=======
+
 ### Ratatui now requires Crossterm 0.28.0 ([#1278])
 
 [#1278]: https://github.com/ratatui-org/ratatui/pull/1278
@@ -78,7 +77,6 @@
 Crossterm is updated to version 0.28.0, which is a semver incompatible version with the previous
 version (0.27.0). Ratatui re-exports the version of crossterm that it is compatible with under
 `ratatui::crossterm`, which can be used to avoid incompatible versions in your dependency list.
->>>>>>> 6e7b4e4d
 
 ### `Axis::labels()` now accepts `Vec<T: Into<Line>>` ([#1273])
 
