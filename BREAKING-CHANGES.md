--- conflicted
+++ resolved
@@ -11,8 +11,8 @@
 This is a quick summary of the sections below:
 
 - [Unreleased](#unreleased)
+  - `Rect::inner` takes `Margin` directly instead of reference
   - `Stylize::bg()` now accepts `Into<Color>`
-- [v0.27.0 (unreleased)](#v0270-unreleased)
   - Removed deprecated `List::start_corner`
 - [v0.26.0](#v0260)
   - `Flex::Start` is the new default flex mode for `Layout`
@@ -53,7 +53,6 @@
 
 ## Unreleased
 
-<<<<<<< HEAD
 ### `Rect::inner` takes `Margin` directly instead of reference ([#1008])
 
 [#1008]: https://github.com/ratatui-org/ratatui/pull/1008
@@ -68,18 +67,16 @@
  });
 ```
 
-=======
 ### `Stylize::bg()` now accepts `Into<Color>` ([#1103])
 
-[#1099]: https://github.com/ratatui-org/ratatui/pull/1103
-
-Previously, `Stylize::bg()` accepted `Color` but now accepts `Into<Color>`. This allows more flexible types from calling scopes, though it can break some type inference in the calling scope.
-
-## v0.27.0 (unreleased)
-
-### Remove deprecated `List::start_corner` and `layout::Corner` ([#758])
-
-[#758]: https://github.com/ratatui-org/ratatui/pull/757
+[#1103]: https://github.com/ratatui-org/ratatui/pull/1103
+
+Previously, `Stylize::bg()` accepted `Color` but now accepts `Into<Color>`. This allows more
+flexible types from calling scopes, though it can break some type inference in the calling scope.
+
+### Remove deprecated `List::start_corner` and `layout::Corner` ([#757])
+
+[#757]: https://github.com/ratatui-org/ratatui/pull/757
 
 `List::start_corner` was deprecated in v0.25. Use `List::direction` and `ListDirection` instead.
 
@@ -100,7 +97,6 @@
 
 `layout::Corner` was removed entirely.
 
->>>>>>> cf67ed9b
 ## [v0.26.0](https://github.com/ratatui-org/ratatui/releases/tag/v0.26.0)
 
 ### `Flex::Start` is the new default flex mode for `Layout` ([#881])
