//! # [Ratatui] Minimal example
//!
//! This is a bare minimum example. There are many approaches to running an application loop, so
//! this is not meant to be prescriptive. See the [examples] folder for more complete examples.
//! In particular, the [hello-world] example is a good starting point.
//!
//! [examples]: https://github.com/ratatui-org/ratatui/blob/main/examples
//! [hello-world]: https://github.com/ratatui-org/ratatui/blob/main/examples/hello_world.rs
//!
//! The latest version of this example is available in the [examples] folder in the repository.
//!
//! Please note that the examples are designed to be run against the `main` branch of the Github
//! repository. This means that you may not be able to compile with the latest release version on
//! crates.io, or the one that you have installed locally.
//!
//! See the [examples readme] for more information on finding examples that match the version of the
//! library you are using.
//!
//! [Ratatui]: https://github.com/ratatui/ratatui
//! [examples]: https://github.com/ratatui/ratatui/blob/main/examples
//! [examples readme]: https://github.com/ratatui/ratatui/blob/main/examples/README.md

use ratatui::{
    crossterm::event::{self, Event},
    text::Text,
    Frame,
};

<<<<<<< HEAD
fn main() {
    let mut terminal = ratatui::init();
=======
/// This is a bare minimum example. There are many approaches to running an application loop, so
/// this is not meant to be prescriptive. See the [examples] folder for more complete examples.
/// In particular, the [hello-world] example is a good starting point.
///
/// [examples]: https://github.com/ratatui/ratatui/blob/main/examples
/// [hello-world]: https://github.com/ratatui/ratatui/blob/main/examples/hello_world.rs
fn main() -> Result<(), Box<dyn std::error::Error>> {
    let mut terminal = Terminal::new(CrosstermBackend::new(std::io::stdout()))?;
    enable_raw_mode()?;
    execute!(terminal.backend_mut(), EnterAlternateScreen)?;
>>>>>>> 23516bce
    loop {
        terminal
            .draw(|frame: &mut Frame| frame.render_widget(Text::raw("Hello World!"), frame.area()))
            .expect("Failed to draw");
        if matches!(event::read().expect("failed to read event"), Event::Key(_)) {
            break;
        }
    }
    ratatui::restore();
}<|MERGE_RESOLUTION|>--- conflicted
+++ resolved
@@ -26,21 +26,8 @@
     Frame,
 };
 
-<<<<<<< HEAD
 fn main() {
     let mut terminal = ratatui::init();
-=======
-/// This is a bare minimum example. There are many approaches to running an application loop, so
-/// this is not meant to be prescriptive. See the [examples] folder for more complete examples.
-/// In particular, the [hello-world] example is a good starting point.
-///
-/// [examples]: https://github.com/ratatui/ratatui/blob/main/examples
-/// [hello-world]: https://github.com/ratatui/ratatui/blob/main/examples/hello_world.rs
-fn main() -> Result<(), Box<dyn std::error::Error>> {
-    let mut terminal = Terminal::new(CrosstermBackend::new(std::io::stdout()))?;
-    enable_raw_mode()?;
-    execute!(terminal.backend_mut(), EnterAlternateScreen)?;
->>>>>>> 23516bce
     loop {
         terminal
             .draw(|frame: &mut Frame| frame.render_widget(Text::raw("Hello World!"), frame.area()))
