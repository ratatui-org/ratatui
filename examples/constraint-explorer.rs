//! # [Ratatui] Constraint explorer example
//!
//! The latest version of this example is available in the [examples] folder in the repository.
//!
//! Please note that the examples are designed to be run against the `main` branch of the Github
//! repository. This means that you may not be able to compile with the latest release version on
//! crates.io, or the one that you have installed locally.
//!
//! See the [examples readme] for more information on finding examples that match the version of the
//! library you are using.
//!
//! [Ratatui]: https://github.com/ratatui-org/ratatui
//! [examples]: https://github.com/ratatui-org/ratatui/blob/main/examples
//! [examples readme]: https://github.com/ratatui-org/ratatui/blob/main/examples/README.md

use std::io::{self, stdout};

use color_eyre::{config::HookBuilder, Result};
use itertools::Itertools;
use ratatui::{
<<<<<<< HEAD
    backend::{Backend, CrosstermBackend},
    buffer::Buffer,
    layout::{
        Constraint::{self, Fill, Length, Max, Min, Percentage, Ratio},
        Flex, Layout, Rect,
    },
    style::{
        palette::tailwind::{BLUE, SKY, SLATE, STONE},
        Color, Style, Stylize,
    },
    symbols::{self, line},
    terminal::Terminal,
    text::{Line, Span, Text},
    widgets::{Block, Paragraph, Widget, Wrap},
=======
    crossterm::{
        event::{self, Event, KeyCode, KeyEventKind},
        terminal::{disable_raw_mode, enable_raw_mode, EnterAlternateScreen, LeaveAlternateScreen},
        ExecutableCommand,
    },
    layout::{Constraint::*, Flex},
    prelude::*,
    style::palette::tailwind::*,
    symbols::line,
    widgets::{Block, Paragraph, Wrap},
>>>>>>> 74a32afb
};
use strum::{Display, EnumIter, FromRepr};

#[derive(Default)]
struct App {
    mode: AppMode,
    spacing: u16,
    constraints: Vec<Constraint>,
    selected_index: usize,
    value: u16,
}

#[derive(Debug, Default, PartialEq, Eq)]
enum AppMode {
    #[default]
    Running,
    Quit,
}

/// A variant of [`Constraint`] that can be rendered as a tab.
#[derive(Debug, Default, Clone, Copy, PartialEq, Eq, EnumIter, FromRepr, Display)]
enum ConstraintName {
    #[default]
    Length,
    Percentage,
    Ratio,
    Min,
    Max,
    Fill,
}

/// A widget that renders a [`Constraint`] as a block. E.g.:
/// ```plain
/// ┌──────────────┐
/// │  Length(16)  │
/// │     16px     │
/// └──────────────┘
/// ```
struct ConstraintBlock {
    constraint: Constraint,
    legend: bool,
    selected: bool,
}

/// A widget that renders a spacer with a label indicating the width of the spacer. E.g.:
///
/// ```plain
/// ┌      ┐
///   8 px
/// └      ┘
/// ```
struct SpacerBlock;

fn main() -> Result<()> {
    init_error_hooks()?;
    let terminal = init_terminal()?;
    App::default().run(terminal)?;
    restore_terminal()?;
    Ok(())
}

// App behaviour
impl App {
    fn run(&mut self, mut terminal: Terminal<impl Backend>) -> Result<()> {
        self.insert_test_defaults();

        while self.is_running() {
            self.draw(&mut terminal)?;
            self.handle_events()?;
        }
        Ok(())
    }

    // TODO remove these - these are just for testing
    fn insert_test_defaults(&mut self) {
        self.constraints = vec![
            Constraint::Length(20),
            Constraint::Length(20),
            Constraint::Length(20),
        ];
        self.value = 20;
    }

    fn is_running(&self) -> bool {
        self.mode == AppMode::Running
    }

    fn draw(&self, terminal: &mut Terminal<impl Backend>) -> io::Result<()> {
        terminal.draw(|frame| frame.render_widget(self, frame.size()))?;
        Ok(())
    }

    fn handle_events(&mut self) -> Result<()> {
        match event::read()? {
            Event::Key(key) if key.kind == KeyEventKind::Press => match key.code {
                KeyCode::Char('q') | KeyCode::Esc => self.exit(),
                KeyCode::Char('1') => self.swap_constraint(ConstraintName::Min),
                KeyCode::Char('2') => self.swap_constraint(ConstraintName::Max),
                KeyCode::Char('3') => self.swap_constraint(ConstraintName::Length),
                KeyCode::Char('4') => self.swap_constraint(ConstraintName::Percentage),
                KeyCode::Char('5') => self.swap_constraint(ConstraintName::Ratio),
                KeyCode::Char('6') => self.swap_constraint(ConstraintName::Fill),
                KeyCode::Char('+') => self.increment_spacing(),
                KeyCode::Char('-') => self.decrement_spacing(),
                KeyCode::Char('x') => self.delete_block(),
                KeyCode::Char('a') => self.insert_block(),
                KeyCode::Char('k') | KeyCode::Up => self.increment_value(),
                KeyCode::Char('j') | KeyCode::Down => self.decrement_value(),
                KeyCode::Char('h') | KeyCode::Left => self.prev_block(),
                KeyCode::Char('l') | KeyCode::Right => self.next_block(),
                _ => {}
            },
            _ => {}
        }
        Ok(())
    }

    fn increment_value(&mut self) {
        let Some(constraint) = self.constraints.get_mut(self.selected_index) else {
            return;
        };
        match constraint {
            Constraint::Length(v)
            | Constraint::Min(v)
            | Constraint::Max(v)
            | Constraint::Fill(v)
            | Constraint::Percentage(v) => *v = v.saturating_add(1),
            Constraint::Ratio(_n, d) => *d = d.saturating_add(1),
        };
    }

    fn decrement_value(&mut self) {
        let Some(constraint) = self.constraints.get_mut(self.selected_index) else {
            return;
        };
        match constraint {
            Constraint::Length(v)
            | Constraint::Min(v)
            | Constraint::Max(v)
            | Constraint::Fill(v)
            | Constraint::Percentage(v) => *v = v.saturating_sub(1),
            Constraint::Ratio(_n, d) => *d = d.saturating_sub(1),
        };
    }

    /// select the next block with wrap around
    fn next_block(&mut self) {
        if self.constraints.is_empty() {
            return;
        }
        let len = self.constraints.len();
        self.selected_index = (self.selected_index + 1) % len;
    }

    /// select the previous block with wrap around
    fn prev_block(&mut self) {
        if self.constraints.is_empty() {
            return;
        }
        let len = self.constraints.len();
        self.selected_index = (self.selected_index + self.constraints.len() - 1) % len;
    }

    /// delete the selected block
    fn delete_block(&mut self) {
        if self.constraints.is_empty() {
            return;
        }
        self.constraints.remove(self.selected_index);
        self.selected_index = self.selected_index.saturating_sub(1);
    }

    /// insert a block after the selected block
    fn insert_block(&mut self) {
        let index = self
            .selected_index
            .saturating_add(1)
            .min(self.constraints.len());
        let constraint = Constraint::Length(self.value);
        self.constraints.insert(index, constraint);
        self.selected_index = index;
    }

    fn increment_spacing(&mut self) {
        self.spacing = self.spacing.saturating_add(1);
    }

    fn decrement_spacing(&mut self) {
        self.spacing = self.spacing.saturating_sub(1);
    }

    fn exit(&mut self) {
        self.mode = AppMode::Quit;
    }

    fn swap_constraint(&mut self, name: ConstraintName) {
        if self.constraints.is_empty() {
            return;
        }
        let constraint = match name {
            ConstraintName::Length => Length(self.value),
            ConstraintName::Percentage => Percentage(self.value),
            ConstraintName::Min => Min(self.value),
            ConstraintName::Max => Max(self.value),
            ConstraintName::Fill => Fill(self.value),
            ConstraintName::Ratio => Ratio(1, u32::from(self.value) / 4), // for balance
        };
        self.constraints[self.selected_index] = constraint;
    }
}

impl From<Constraint> for ConstraintName {
    fn from(constraint: Constraint) -> Self {
        match constraint {
            Length(_) => Self::Length,
            Percentage(_) => Self::Percentage,
            Ratio(_, _) => Self::Ratio,
            Min(_) => Self::Min,
            Max(_) => Self::Max,
            Fill(_) => Self::Fill,
        }
    }
}

impl Widget for &App {
    fn render(self, area: Rect, buf: &mut Buffer) {
        let [header_area, instructions_area, swap_legend_area, _, blocks_area] =
            Layout::vertical([
                Length(2), // header
                Length(2), // instructions
                Length(1), // swap key legend
                Length(1), // gap
                Fill(1),   // blocks
            ])
            .areas(area);

        App::header().render(header_area, buf);
        App::instructions().render(instructions_area, buf);
        App::swap_legend().render(swap_legend_area, buf);
        self.render_layout_blocks(blocks_area, buf);
    }
}

// App rendering
impl App {
    const HEADER_COLOR: Color = SLATE.c200;
    const TEXT_COLOR: Color = SLATE.c400;
    const AXIS_COLOR: Color = SLATE.c500;

    fn header() -> impl Widget {
        let text = "Constraint Explorer";
        text.bold().fg(Self::HEADER_COLOR).into_centered_line()
    }

    fn instructions() -> impl Widget {
        let text = "◄ ►: select, ▲ ▼: edit, 1-6: swap, a: add, x: delete, q: quit, + -: spacing";
        Paragraph::new(text)
            .fg(Self::TEXT_COLOR)
            .centered()
            .wrap(Wrap { trim: false })
    }

    fn swap_legend() -> impl Widget {
        #[allow(unstable_name_collisions)]
        Paragraph::new(
            Line::from(
                [
                    ConstraintName::Min,
                    ConstraintName::Max,
                    ConstraintName::Length,
                    ConstraintName::Percentage,
                    ConstraintName::Ratio,
                    ConstraintName::Fill,
                ]
                .iter()
                .enumerate()
                .map(|(i, name)| {
                    format!("  {i}: {name}  ", i = i + 1)
                        .fg(SLATE.c200)
                        .bg(name.color())
                })
                .intersperse(Span::from(" "))
                .collect_vec(),
            )
            .centered(),
        )
        .wrap(Wrap { trim: false })
    }

    /// A bar like `<----- 80 px (gap: 2 px) ----->`
    ///
    /// Only shows the gap when spacing is not zero
    fn axis(&self, width: u16) -> impl Widget {
        let label = if self.spacing != 0 {
            format!("{} px (gap: {} px)", width, self.spacing)
        } else {
            format!("{width} px")
        };
        let bar_width = width.saturating_sub(2) as usize; // we want to `<` and `>` at the ends
        let width_bar = format!("<{label:-^bar_width$}>");
        Paragraph::new(width_bar).fg(Self::AXIS_COLOR).centered()
    }

    fn render_layout_blocks(&self, area: Rect, buf: &mut Buffer) {
        let [user_constraints, area] = Layout::vertical([Length(3), Fill(1)])
            .spacing(1)
            .areas(area);

        self.render_user_constraints_legend(user_constraints, buf);

        let [start, center, end, space_around, space_between] =
            Layout::vertical([Length(7); 5]).areas(area);

        self.render_layout_block(Flex::Start, start, buf);
        self.render_layout_block(Flex::Center, center, buf);
        self.render_layout_block(Flex::End, end, buf);
        self.render_layout_block(Flex::SpaceAround, space_around, buf);
        self.render_layout_block(Flex::SpaceBetween, space_between, buf);
    }

    fn render_user_constraints_legend(&self, area: Rect, buf: &mut Buffer) {
        let blocks = Layout::horizontal(
            self.constraints
                .iter()
                .map(|_| Constraint::Fill(1))
                .collect_vec(),
        )
        .split(area);

        for (i, (area, constraint)) in blocks.iter().zip(self.constraints.iter()).enumerate() {
            let selected = self.selected_index == i;
            ConstraintBlock::new(*constraint, selected, true).render(*area, buf);
        }
    }

    fn render_layout_block(&self, flex: Flex, area: Rect, buf: &mut Buffer) {
        let [label_area, axis_area, blocks_area] =
            Layout::vertical([Length(1), Max(1), Length(4)]).areas(area);

        if label_area.height > 0 {
            format!("Flex::{flex:?}").bold().render(label_area, buf);
        }

        self.axis(area.width).render(axis_area, buf);

        let (blocks, spacers) = Layout::horizontal(&self.constraints)
            .flex(flex)
            .spacing(self.spacing)
            .split_with_spacers(blocks_area);

        for (i, (area, constraint)) in blocks.iter().zip(self.constraints.iter()).enumerate() {
            let selected = self.selected_index == i;
            ConstraintBlock::new(*constraint, selected, false).render(*area, buf);
        }

        for area in spacers.iter() {
            SpacerBlock.render(*area, buf);
        }
    }
}

impl Widget for ConstraintBlock {
    fn render(self, area: Rect, buf: &mut Buffer) {
        match area.height {
            1 => self.render_1px(area, buf),
            2 => self.render_2px(area, buf),
            _ => self.render_4px(area, buf),
        }
    }
}

impl ConstraintBlock {
    const TEXT_COLOR: Color = SLATE.c200;

    const fn new(constraint: Constraint, selected: bool, legend: bool) -> Self {
        Self {
            constraint,
            legend,
            selected,
        }
    }

    fn label(&self, width: u16) -> String {
        let long_width = format!("{width} px");
        let short_width = format!("{width}");
        // border takes up 2 columns
        let available_space = width.saturating_sub(2) as usize;
        let width_label = if long_width.len() < available_space {
            long_width
        } else if short_width.len() < available_space {
            short_width
        } else {
            String::new()
        };
        format!("{}\n{}", self.constraint, width_label)
    }

    fn render_1px(&self, area: Rect, buf: &mut Buffer) {
        let lighter_color = ConstraintName::from(self.constraint).lighter_color();
        let main_color = ConstraintName::from(self.constraint).color();
        let selected_color = if self.selected {
            lighter_color
        } else {
            main_color
        };
        Block::new()
            .fg(Self::TEXT_COLOR)
            .bg(selected_color)
            .render(area, buf);
    }

    fn render_2px(&self, area: Rect, buf: &mut Buffer) {
        let lighter_color = ConstraintName::from(self.constraint).lighter_color();
        let main_color = ConstraintName::from(self.constraint).color();
        let selected_color = if self.selected {
            lighter_color
        } else {
            main_color
        };
        Block::bordered()
            .border_set(symbols::border::QUADRANT_OUTSIDE)
            .border_style(Style::reset().fg(selected_color).reversed())
            .render(area, buf);
    }

    fn render_4px(&self, area: Rect, buf: &mut Buffer) {
        let lighter_color = ConstraintName::from(self.constraint).lighter_color();
        let main_color = ConstraintName::from(self.constraint).color();
        let selected_color = if self.selected {
            lighter_color
        } else {
            main_color
        };
        let color = if self.legend {
            selected_color
        } else {
            main_color
        };
        let label = self.label(area.width);
        let block = Block::bordered()
            .border_set(symbols::border::QUADRANT_OUTSIDE)
            .border_style(Style::reset().fg(color).reversed())
            .fg(Self::TEXT_COLOR)
            .bg(color);
        Paragraph::new(label)
            .centered()
            .fg(Self::TEXT_COLOR)
            .bg(color)
            .block(block)
            .render(area, buf);

        if !self.legend {
            let border_color = if self.selected {
                lighter_color
            } else {
                main_color
            };
            if let Some(last_row) = area.rows().last() {
                buf.set_style(last_row, border_color);
            }
        }
    }
}

impl Widget for SpacerBlock {
    fn render(self, area: Rect, buf: &mut Buffer) {
        match area.height {
            1 => (),
            2 => Self::render_2px(area, buf),
            3 => Self::render_3px(area, buf),
            _ => Self::render_4px(area, buf),
        }
    }
}

impl SpacerBlock {
    const TEXT_COLOR: Color = SLATE.c500;
    const BORDER_COLOR: Color = SLATE.c600;

    /// A block with a corner borders
    fn block() -> impl Widget {
        let corners_only = symbols::border::Set {
            top_left: line::NORMAL.top_left,
            top_right: line::NORMAL.top_right,
            bottom_left: line::NORMAL.bottom_left,
            bottom_right: line::NORMAL.bottom_right,
            vertical_left: " ",
            vertical_right: " ",
            horizontal_top: " ",
            horizontal_bottom: " ",
        };
        Block::bordered()
            .border_set(corners_only)
            .border_style(Self::BORDER_COLOR)
    }

    /// A vertical line used if there is not enough space to render the block
    fn line() -> impl Widget {
        Paragraph::new(Text::from(vec![
            Line::from(""),
            Line::from("│"),
            Line::from("│"),
            Line::from(""),
        ]))
        .style(Self::BORDER_COLOR)
    }

    /// A label that says "Spacer" if there is enough space
    fn spacer_label(width: u16) -> impl Widget {
        let label = if width >= 6 { "Spacer" } else { "" };
        label.fg(Self::TEXT_COLOR).into_centered_line()
    }

    /// A label that says "8 px" if there is enough space
    fn label(width: u16) -> impl Widget {
        let long_label = format!("{width} px");
        let short_label = format!("{width}");
        let label = if long_label.len() < width as usize {
            long_label
        } else if short_label.len() < width as usize {
            short_label
        } else {
            String::new()
        };
        Line::styled(label, Self::TEXT_COLOR).centered()
    }

    fn render_2px(area: Rect, buf: &mut Buffer) {
        if area.width > 1 {
            Self::block().render(area, buf);
        } else {
            Self::line().render(area, buf);
        }
    }

    fn render_3px(area: Rect, buf: &mut Buffer) {
        if area.width > 1 {
            Self::block().render(area, buf);
        } else {
            Self::line().render(area, buf);
        }

        let row = area.rows().nth(1).unwrap_or_default();
        Self::spacer_label(area.width).render(row, buf);
    }

    fn render_4px(area: Rect, buf: &mut Buffer) {
        if area.width > 1 {
            Self::block().render(area, buf);
        } else {
            Self::line().render(area, buf);
        }

        let row = area.rows().nth(1).unwrap_or_default();
        Self::spacer_label(area.width).render(row, buf);

        let row = area.rows().nth(2).unwrap_or_default();
        Self::label(area.width).render(row, buf);
    }
}

impl ConstraintName {
    const fn color(self) -> Color {
        match self {
            Self::Length => SLATE.c700,
            Self::Percentage => SLATE.c800,
            Self::Ratio => SLATE.c900,
            Self::Fill => SLATE.c950,
            Self::Min => BLUE.c800,
            Self::Max => BLUE.c900,
        }
    }

    const fn lighter_color(self) -> Color {
        match self {
            Self::Length => STONE.c500,
            Self::Percentage => STONE.c600,
            Self::Ratio => STONE.c700,
            Self::Fill => STONE.c800,
            Self::Min => SKY.c600,
            Self::Max => SKY.c700,
        }
    }
}

fn init_error_hooks() -> Result<()> {
    let (panic, error) = HookBuilder::default().into_hooks();
    let panic = panic.into_panic_hook();
    let error = error.into_eyre_hook();
    color_eyre::eyre::set_hook(Box::new(move |e| {
        let _ = restore_terminal();
        error(e)
    }))?;
    std::panic::set_hook(Box::new(move |info| {
        let _ = restore_terminal();
        panic(info);
    }));
    Ok(())
}

fn init_terminal() -> Result<Terminal<impl Backend>> {
    enable_raw_mode()?;
    stdout().execute(EnterAlternateScreen)?;
    let backend = CrosstermBackend::new(stdout());
    let terminal = Terminal::new(backend)?;
    Ok(terminal)
}

fn restore_terminal() -> Result<()> {
    disable_raw_mode()?;
    stdout().execute(LeaveAlternateScreen)?;
    Ok(())
}<|MERGE_RESOLUTION|>--- conflicted
+++ resolved
@@ -18,9 +18,13 @@
 use color_eyre::{config::HookBuilder, Result};
 use itertools::Itertools;
 use ratatui::{
-<<<<<<< HEAD
     backend::{Backend, CrosstermBackend},
     buffer::Buffer,
+    crossterm::{
+        event::{self, Event, KeyCode, KeyEventKind},
+        terminal::{disable_raw_mode, enable_raw_mode, EnterAlternateScreen, LeaveAlternateScreen},
+        ExecutableCommand,
+    },
     layout::{
         Constraint::{self, Fill, Length, Max, Min, Percentage, Ratio},
         Flex, Layout, Rect,
@@ -33,18 +37,6 @@
     terminal::Terminal,
     text::{Line, Span, Text},
     widgets::{Block, Paragraph, Widget, Wrap},
-=======
-    crossterm::{
-        event::{self, Event, KeyCode, KeyEventKind},
-        terminal::{disable_raw_mode, enable_raw_mode, EnterAlternateScreen, LeaveAlternateScreen},
-        ExecutableCommand,
-    },
-    layout::{Constraint::*, Flex},
-    prelude::*,
-    style::palette::tailwind::*,
-    symbols::line,
-    widgets::{Block, Paragraph, Wrap},
->>>>>>> 74a32afb
 };
 use strum::{Display, EnumIter, FromRepr};
 
