--- conflicted
+++ resolved
@@ -236,11 +236,7 @@
 fn ui(f: &mut Frame, downloads: &Downloads) {
     let area = f.size();
 
-<<<<<<< HEAD
-    let block = Block::default().title_top(Line::from("Progress").alignment(Alignment::Center));
-=======
-    let block = Block::new().title(block::Title::from("Progress").alignment(Alignment::Center));
->>>>>>> aa4260f9
+    let block = Block::new().title_top(block::Title::from("Progress").alignment(Alignment::Center));
     f.render_widget(block, area);
 
     let vertical = Layout::vertical([Constraint::Length(2), Constraint::Length(4)]).margin(1);
