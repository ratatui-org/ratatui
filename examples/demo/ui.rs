#[allow(clippy::wildcard_imports)]
use ratatui::{
    prelude::*,
    widgets::{canvas::*, *},
};

use crate::app::App;

pub fn draw(f: &mut Frame, app: &mut App) {
    let chunks = Layout::vertical([Constraint::Length(3), Constraint::Min(0)]).split(f.size());
    let tabs = app
        .tabs
        .titles
        .iter()
        .map(|t| text::Line::from(Span::styled(*t, Style::default().fg(Color::Green))))
        .collect::<Tabs>()
<<<<<<< HEAD
        .block(Block::default().borders(Borders::ALL).title_top(app.title))
=======
        .block(Block::bordered().title(app.title))
>>>>>>> aa4260f9
        .highlight_style(Style::default().fg(Color::Yellow))
        .select(app.tabs.index);
    f.render_widget(tabs, chunks[0]);
    match app.tabs.index {
        0 => draw_first_tab(f, app, chunks[1]),
        1 => draw_second_tab(f, app, chunks[1]),
        2 => draw_third_tab(f, app, chunks[1]),
        _ => {}
    };
}

fn draw_first_tab(f: &mut Frame, app: &mut App, area: Rect) {
    let chunks = Layout::vertical([
        Constraint::Length(9),
        Constraint::Min(8),
        Constraint::Length(7),
    ])
    .split(area);
    draw_gauges(f, app, chunks[0]);
    draw_charts(f, app, chunks[1]);
    draw_text(f, chunks[2]);
}

fn draw_gauges(f: &mut Frame, app: &mut App, area: Rect) {
    let chunks = Layout::vertical([
        Constraint::Length(2),
        Constraint::Length(3),
        Constraint::Length(1),
    ])
    .margin(1)
    .split(area);
<<<<<<< HEAD
    let block = Block::default().borders(Borders::ALL).title_top("Graphs");
=======
    let block = Block::bordered().title("Graphs");
>>>>>>> aa4260f9
    f.render_widget(block, area);

    let label = format!("{:.2}%", app.progress * 100.0);
    let gauge = Gauge::default()
<<<<<<< HEAD
        .block(Block::default().title_top("Gauge:"))
=======
        .block(Block::new().title("Gauge:"))
>>>>>>> aa4260f9
        .gauge_style(
            Style::default()
                .fg(Color::Magenta)
                .bg(Color::Black)
                .add_modifier(Modifier::ITALIC | Modifier::BOLD),
        )
        .use_unicode(app.enhanced_graphics)
        .label(label)
        .ratio(app.progress);
    f.render_widget(gauge, chunks[0]);

    let sparkline = Sparkline::default()
<<<<<<< HEAD
        .block(Block::default().title_top("Sparkline:"))
=======
        .block(Block::new().title("Sparkline:"))
>>>>>>> aa4260f9
        .style(Style::default().fg(Color::Green))
        .data(&app.sparkline.points)
        .bar_set(if app.enhanced_graphics {
            symbols::bar::NINE_LEVELS
        } else {
            symbols::bar::THREE_LEVELS
        });
    f.render_widget(sparkline, chunks[1]);

    let line_gauge = LineGauge::default()
<<<<<<< HEAD
        .block(Block::default().title_top("LineGauge:"))
=======
        .block(Block::new().title("LineGauge:"))
>>>>>>> aa4260f9
        .gauge_style(Style::default().fg(Color::Magenta))
        .line_set(if app.enhanced_graphics {
            symbols::line::THICK
        } else {
            symbols::line::NORMAL
        })
        .ratio(app.progress);
    f.render_widget(line_gauge, chunks[2]);
}

#[allow(clippy::too_many_lines)]
fn draw_charts(f: &mut Frame, app: &mut App, area: Rect) {
    let constraints = if app.show_chart {
        vec![Constraint::Percentage(50), Constraint::Percentage(50)]
    } else {
        vec![Constraint::Percentage(100)]
    };
    let chunks = Layout::horizontal(constraints).split(area);
    {
        let chunks = Layout::vertical([Constraint::Percentage(50), Constraint::Percentage(50)])
            .split(chunks[0]);
        {
            let chunks =
                Layout::horizontal([Constraint::Percentage(50), Constraint::Percentage(50)])
                    .split(chunks[0]);

            // Draw tasks
            let tasks: Vec<ListItem> = app
                .tasks
                .items
                .iter()
                .map(|i| ListItem::new(vec![text::Line::from(Span::raw(*i))]))
                .collect();
            let tasks = List::new(tasks)
<<<<<<< HEAD
                .block(Block::default().borders(Borders::ALL).title_top("List"))
=======
                .block(Block::bordered().title("List"))
>>>>>>> aa4260f9
                .highlight_style(Style::default().add_modifier(Modifier::BOLD))
                .highlight_symbol("> ");
            f.render_stateful_widget(tasks, chunks[0], &mut app.tasks.state);

            // Draw logs
            let info_style = Style::default().fg(Color::Blue);
            let warning_style = Style::default().fg(Color::Yellow);
            let error_style = Style::default().fg(Color::Magenta);
            let critical_style = Style::default().fg(Color::Red);
            let logs: Vec<ListItem> = app
                .logs
                .items
                .iter()
                .map(|&(evt, level)| {
                    let s = match level {
                        "ERROR" => error_style,
                        "CRITICAL" => critical_style,
                        "WARNING" => warning_style,
                        _ => info_style,
                    };
                    let content = vec![text::Line::from(vec![
                        Span::styled(format!("{level:<9}"), s),
                        Span::raw(evt),
                    ])];
                    ListItem::new(content)
                })
                .collect();
<<<<<<< HEAD
            let logs =
                List::new(logs).block(Block::default().borders(Borders::ALL).title_top("List"));
=======
            let logs = List::new(logs).block(Block::bordered().title("List"));
>>>>>>> aa4260f9
            f.render_stateful_widget(logs, chunks[1], &mut app.logs.state);
        }

        let barchart = BarChart::default()
<<<<<<< HEAD
            .block(
                Block::default()
                    .borders(Borders::ALL)
                    .title_top("Bar chart"),
            )
=======
            .block(Block::bordered().title("Bar chart"))
>>>>>>> aa4260f9
            .data(&app.barchart)
            .bar_width(3)
            .bar_gap(2)
            .bar_set(if app.enhanced_graphics {
                symbols::bar::NINE_LEVELS
            } else {
                symbols::bar::THREE_LEVELS
            })
            .value_style(
                Style::default()
                    .fg(Color::Black)
                    .bg(Color::Green)
                    .add_modifier(Modifier::ITALIC),
            )
            .label_style(Style::default().fg(Color::Yellow))
            .bar_style(Style::default().fg(Color::Green));
        f.render_widget(barchart, chunks[1]);
    }
    if app.show_chart {
        let x_labels = vec![
            Span::styled(
                format!("{}", app.signals.window[0]),
                Style::default().add_modifier(Modifier::BOLD),
            ),
            Span::raw(format!(
                "{}",
                (app.signals.window[0] + app.signals.window[1]) / 2.0
            )),
            Span::styled(
                format!("{}", app.signals.window[1]),
                Style::default().add_modifier(Modifier::BOLD),
            ),
        ];
        let datasets = vec![
            Dataset::default()
                .name("data2")
                .marker(symbols::Marker::Dot)
                .style(Style::default().fg(Color::Cyan))
                .data(&app.signals.sin1.points),
            Dataset::default()
                .name("data3")
                .marker(if app.enhanced_graphics {
                    symbols::Marker::Braille
                } else {
                    symbols::Marker::Dot
                })
                .style(Style::default().fg(Color::Yellow))
                .data(&app.signals.sin2.points),
        ];
        let chart = Chart::new(datasets)
            .block(
<<<<<<< HEAD
                Block::default()
                    .title_top(Span::styled(
                        "Chart",
                        Style::default()
                            .fg(Color::Cyan)
                            .add_modifier(Modifier::BOLD),
                    ))
                    .borders(Borders::ALL),
=======
                Block::bordered().title(Span::styled(
                    "Chart",
                    Style::default()
                        .fg(Color::Cyan)
                        .add_modifier(Modifier::BOLD),
                )),
>>>>>>> aa4260f9
            )
            .x_axis(
                Axis::default()
                    .title("X Axis")
                    .style(Style::default().fg(Color::Gray))
                    .bounds(app.signals.window)
                    .labels(x_labels),
            )
            .y_axis(
                Axis::default()
                    .title("Y Axis")
                    .style(Style::default().fg(Color::Gray))
                    .bounds([-20.0, 20.0])
                    .labels(vec![
                        Span::styled("-20", Style::default().add_modifier(Modifier::BOLD)),
                        Span::raw("0"),
                        Span::styled("20", Style::default().add_modifier(Modifier::BOLD)),
                    ]),
            );
        f.render_widget(chart, chunks[1]);
    }
}

fn draw_text(f: &mut Frame, area: Rect) {
    let text = vec![
        text::Line::from("This is a paragraph with several lines. You can change style your text the way you want"),
        text::Line::from(""),
        text::Line::from(vec![
            Span::from("For example: "),
            Span::styled("under", Style::default().fg(Color::Red)),
            Span::raw(" "),
            Span::styled("the", Style::default().fg(Color::Green)),
            Span::raw(" "),
            Span::styled("rainbow", Style::default().fg(Color::Blue)),
            Span::raw("."),
        ]),
        text::Line::from(vec![
            Span::raw("Oh and if you didn't "),
            Span::styled("notice", Style::default().add_modifier(Modifier::ITALIC)),
            Span::raw(" you can "),
            Span::styled("automatically", Style::default().add_modifier(Modifier::BOLD)),
            Span::raw(" "),
            Span::styled("wrap", Style::default().add_modifier(Modifier::REVERSED)),
            Span::raw(" your "),
            Span::styled("text", Style::default().add_modifier(Modifier::UNDERLINED)),
            Span::raw(".")
        ]),
        text::Line::from(
            "One more thing is that it should display unicode characters: 10€"
        ),
    ];
<<<<<<< HEAD
    let block = Block::default()
        .borders(Borders::ALL)
        .title_top(Span::styled(
            "Footer",
            Style::default()
                .fg(Color::Magenta)
                .add_modifier(Modifier::BOLD),
        ));
=======
    let block = Block::bordered().title(Span::styled(
        "Footer",
        Style::default()
            .fg(Color::Magenta)
            .add_modifier(Modifier::BOLD),
    ));
>>>>>>> aa4260f9
    let paragraph = Paragraph::new(text).block(block).wrap(Wrap { trim: true });
    f.render_widget(paragraph, area);
}

fn draw_second_tab(f: &mut Frame, app: &mut App, area: Rect) {
    let chunks =
        Layout::horizontal([Constraint::Percentage(30), Constraint::Percentage(70)]).split(area);
    let up_style = Style::default().fg(Color::Green);
    let failure_style = Style::default()
        .fg(Color::Red)
        .add_modifier(Modifier::RAPID_BLINK | Modifier::CROSSED_OUT);
    let rows = app.servers.iter().map(|s| {
        let style = if s.status == "Up" {
            up_style
        } else {
            failure_style
        };
        Row::new(vec![s.name, s.location, s.status]).style(style)
    });
    let table = Table::new(
        rows,
        [
            Constraint::Length(15),
            Constraint::Length(15),
            Constraint::Length(10),
        ],
    )
    .header(
        Row::new(vec!["Server", "Location", "Status"])
            .style(Style::default().fg(Color::Yellow))
            .bottom_margin(1),
    )
<<<<<<< HEAD
    .block(Block::default().title_top("Servers").borders(Borders::ALL));
    f.render_widget(table, chunks[0]);

    let map = Canvas::default()
        .block(Block::default().title_top("World").borders(Borders::ALL))
=======
    .block(Block::bordered().title("Servers"));
    f.render_widget(table, chunks[0]);

    let map = Canvas::default()
        .block(Block::bordered().title("World"))
>>>>>>> aa4260f9
        .paint(|ctx| {
            ctx.draw(&Map {
                color: Color::White,
                resolution: MapResolution::High,
            });
            ctx.layer();
            ctx.draw(&Rectangle {
                x: 0.0,
                y: 30.0,
                width: 10.0,
                height: 10.0,
                color: Color::Yellow,
            });
            ctx.draw(&Circle {
                x: app.servers[2].coords.1,
                y: app.servers[2].coords.0,
                radius: 10.0,
                color: Color::Green,
            });
            for (i, s1) in app.servers.iter().enumerate() {
                for s2 in &app.servers[i + 1..] {
                    ctx.draw(&canvas::Line {
                        x1: s1.coords.1,
                        y1: s1.coords.0,
                        y2: s2.coords.0,
                        x2: s2.coords.1,
                        color: Color::Yellow,
                    });
                }
            }
            for server in &app.servers {
                let color = if server.status == "Up" {
                    Color::Green
                } else {
                    Color::Red
                };
                ctx.print(
                    server.coords.1,
                    server.coords.0,
                    Span::styled("X", Style::default().fg(color)),
                );
            }
        })
        .marker(if app.enhanced_graphics {
            symbols::Marker::Braille
        } else {
            symbols::Marker::Dot
        })
        .x_bounds([-180.0, 180.0])
        .y_bounds([-90.0, 90.0]);
    f.render_widget(map, chunks[1]);
}

fn draw_third_tab(f: &mut Frame, _app: &mut App, area: Rect) {
    let chunks = Layout::horizontal([Constraint::Ratio(1, 2), Constraint::Ratio(1, 2)]).split(area);
    let colors = [
        Color::Reset,
        Color::Black,
        Color::Red,
        Color::Green,
        Color::Yellow,
        Color::Blue,
        Color::Magenta,
        Color::Cyan,
        Color::Gray,
        Color::DarkGray,
        Color::LightRed,
        Color::LightGreen,
        Color::LightYellow,
        Color::LightBlue,
        Color::LightMagenta,
        Color::LightCyan,
        Color::White,
    ];
    let items: Vec<Row> = colors
        .iter()
        .map(|c| {
            let cells = vec![
                Cell::from(Span::raw(format!("{c:?}: "))),
                Cell::from(Span::styled("Foreground", Style::default().fg(*c))),
                Cell::from(Span::styled("Background", Style::default().bg(*c))),
            ];
            Row::new(cells)
        })
        .collect();
    let table = Table::new(
        items,
        [
            Constraint::Ratio(1, 3),
            Constraint::Ratio(1, 3),
            Constraint::Ratio(1, 3),
        ],
    )
<<<<<<< HEAD
    .block(Block::default().title_top("Colors").borders(Borders::ALL));
=======
    .block(Block::bordered().title("Colors"));
>>>>>>> aa4260f9
    f.render_widget(table, chunks[0]);
}<|MERGE_RESOLUTION|>--- conflicted
+++ resolved
@@ -14,11 +14,7 @@
         .iter()
         .map(|t| text::Line::from(Span::styled(*t, Style::default().fg(Color::Green))))
         .collect::<Tabs>()
-<<<<<<< HEAD
-        .block(Block::default().borders(Borders::ALL).title_top(app.title))
-=======
-        .block(Block::bordered().title(app.title))
->>>>>>> aa4260f9
+        .block(Block::bordered().title_top(app.title))
         .highlight_style(Style::default().fg(Color::Yellow))
         .select(app.tabs.index);
     f.render_widget(tabs, chunks[0]);
@@ -50,20 +46,12 @@
     ])
     .margin(1)
     .split(area);
-<<<<<<< HEAD
-    let block = Block::default().borders(Borders::ALL).title_top("Graphs");
-=======
-    let block = Block::bordered().title("Graphs");
->>>>>>> aa4260f9
+    let block = Block::bordered().title_top("Graphs");
     f.render_widget(block, area);
 
     let label = format!("{:.2}%", app.progress * 100.0);
     let gauge = Gauge::default()
-<<<<<<< HEAD
-        .block(Block::default().title_top("Gauge:"))
-=======
-        .block(Block::new().title("Gauge:"))
->>>>>>> aa4260f9
+        .block(Block::new().title_top("Gauge:"))
         .gauge_style(
             Style::default()
                 .fg(Color::Magenta)
@@ -76,11 +64,7 @@
     f.render_widget(gauge, chunks[0]);
 
     let sparkline = Sparkline::default()
-<<<<<<< HEAD
-        .block(Block::default().title_top("Sparkline:"))
-=======
-        .block(Block::new().title("Sparkline:"))
->>>>>>> aa4260f9
+        .block(Block::new().title_top("Sparkline:"))
         .style(Style::default().fg(Color::Green))
         .data(&app.sparkline.points)
         .bar_set(if app.enhanced_graphics {
@@ -91,11 +75,7 @@
     f.render_widget(sparkline, chunks[1]);
 
     let line_gauge = LineGauge::default()
-<<<<<<< HEAD
-        .block(Block::default().title_top("LineGauge:"))
-=======
-        .block(Block::new().title("LineGauge:"))
->>>>>>> aa4260f9
+        .block(Block::new().title_top("LineGauge:"))
         .gauge_style(Style::default().fg(Color::Magenta))
         .line_set(if app.enhanced_graphics {
             symbols::line::THICK
@@ -130,11 +110,7 @@
                 .map(|i| ListItem::new(vec![text::Line::from(Span::raw(*i))]))
                 .collect();
             let tasks = List::new(tasks)
-<<<<<<< HEAD
-                .block(Block::default().borders(Borders::ALL).title_top("List"))
-=======
-                .block(Block::bordered().title("List"))
->>>>>>> aa4260f9
+                .block(Block::bordered().title_top("List"))
                 .highlight_style(Style::default().add_modifier(Modifier::BOLD))
                 .highlight_symbol("> ");
             f.render_stateful_widget(tasks, chunks[0], &mut app.tasks.state);
@@ -162,25 +138,12 @@
                     ListItem::new(content)
                 })
                 .collect();
-<<<<<<< HEAD
-            let logs =
-                List::new(logs).block(Block::default().borders(Borders::ALL).title_top("List"));
-=======
-            let logs = List::new(logs).block(Block::bordered().title("List"));
->>>>>>> aa4260f9
+            let logs = List::new(logs).block(Block::bordered().title_top("List"));
             f.render_stateful_widget(logs, chunks[1], &mut app.logs.state);
         }
 
         let barchart = BarChart::default()
-<<<<<<< HEAD
-            .block(
-                Block::default()
-                    .borders(Borders::ALL)
-                    .title_top("Bar chart"),
-            )
-=======
-            .block(Block::bordered().title("Bar chart"))
->>>>>>> aa4260f9
+            .block(Block::bordered().title_top("Bar chart"))
             .data(&app.barchart)
             .bar_width(3)
             .bar_gap(2)
@@ -232,23 +195,12 @@
         ];
         let chart = Chart::new(datasets)
             .block(
-<<<<<<< HEAD
-                Block::default()
-                    .title_top(Span::styled(
-                        "Chart",
-                        Style::default()
-                            .fg(Color::Cyan)
-                            .add_modifier(Modifier::BOLD),
-                    ))
-                    .borders(Borders::ALL),
-=======
-                Block::bordered().title(Span::styled(
+                Block::bordered().title_top(Span::styled(
                     "Chart",
                     Style::default()
                         .fg(Color::Cyan)
                         .add_modifier(Modifier::BOLD),
                 )),
->>>>>>> aa4260f9
             )
             .x_axis(
                 Axis::default()
@@ -300,23 +252,12 @@
             "One more thing is that it should display unicode characters: 10€"
         ),
     ];
-<<<<<<< HEAD
-    let block = Block::default()
-        .borders(Borders::ALL)
-        .title_top(Span::styled(
-            "Footer",
-            Style::default()
-                .fg(Color::Magenta)
-                .add_modifier(Modifier::BOLD),
-        ));
-=======
-    let block = Block::bordered().title(Span::styled(
+    let block = Block::bordered().title_top(Span::styled(
         "Footer",
         Style::default()
             .fg(Color::Magenta)
             .add_modifier(Modifier::BOLD),
     ));
->>>>>>> aa4260f9
     let paragraph = Paragraph::new(text).block(block).wrap(Wrap { trim: true });
     f.render_widget(paragraph, area);
 }
@@ -349,19 +290,11 @@
             .style(Style::default().fg(Color::Yellow))
             .bottom_margin(1),
     )
-<<<<<<< HEAD
-    .block(Block::default().title_top("Servers").borders(Borders::ALL));
+    .block(Block::bordered().title_top("Servers"));
     f.render_widget(table, chunks[0]);
 
     let map = Canvas::default()
-        .block(Block::default().title_top("World").borders(Borders::ALL))
-=======
-    .block(Block::bordered().title("Servers"));
-    f.render_widget(table, chunks[0]);
-
-    let map = Canvas::default()
-        .block(Block::bordered().title("World"))
->>>>>>> aa4260f9
+        .block(Block::bordered().title_top("World"))
         .paint(|ctx| {
             ctx.draw(&Map {
                 color: Color::White,
@@ -455,10 +388,6 @@
             Constraint::Ratio(1, 3),
         ],
     )
-<<<<<<< HEAD
-    .block(Block::default().title_top("Colors").borders(Borders::ALL));
-=======
-    .block(Block::bordered().title("Colors"));
->>>>>>> aa4260f9
+    .block(Block::bordered().title_top("Colors"));
     f.render_widget(table, chunks[0]);
 }