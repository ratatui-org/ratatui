--- conflicted
+++ resolved
@@ -159,11 +159,7 @@
     let [left, right] = horizontal.areas(bottom);
 
     let barchart = BarChart::default()
-<<<<<<< HEAD
-        .block(Block::default().title_top("Data1").borders(Borders::ALL))
-=======
-        .block(Block::bordered().title("Data1"))
->>>>>>> aa4260f9
+        .block(Block::bordered().title_top("Data1"))
         .data(&app.data)
         .bar_width(9)
         .bar_style(Style::default().fg(Color::Yellow))
@@ -221,11 +217,7 @@
     let groups = create_groups(app, false);
 
     let mut barchart = BarChart::default()
-<<<<<<< HEAD
-        .block(Block::default().title_top("Data1").borders(Borders::ALL))
-=======
-        .block(Block::bordered().title("Data1"))
->>>>>>> aa4260f9
+        .block(Block::bordered().title_top("Data1"))
         .bar_width(7)
         .group_gap(3);
 
@@ -254,11 +246,7 @@
     let groups = create_groups(app, true);
 
     let mut barchart = BarChart::default()
-<<<<<<< HEAD
-        .block(Block::default().title_top("Data1").borders(Borders::ALL))
-=======
-        .block(Block::bordered().title("Data1"))
->>>>>>> aa4260f9
+        .block(Block::bordered().title_top("Data1"))
         .bar_width(1)
         .group_gap(1)
         .bar_gap(0)
