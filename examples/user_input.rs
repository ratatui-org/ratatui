--- conflicted
+++ resolved
@@ -30,20 +30,16 @@
 use std::{error::Error, io};
 
 use ratatui::{
-<<<<<<< HEAD
     backend::{Backend, CrosstermBackend},
-    layout::{Constraint, Layout},
-    style::{Color, Modifier, Style, Stylize},
-    terminal::{Frame, Terminal},
-    text::{Line, Span, Text},
-=======
     crossterm::{
         event::{self, DisableMouseCapture, EnableMouseCapture, Event, KeyCode, KeyEventKind},
         execute,
         terminal::{disable_raw_mode, enable_raw_mode, EnterAlternateScreen, LeaveAlternateScreen},
     },
-    prelude::*,
->>>>>>> 74a32afb
+    layout::{Constraint, Layout},
+    style::{Color, Modifier, Style, Stylize},
+    terminal::{Frame, Terminal},
+    text::{Line, Span, Text},
     widgets::{Block, List, ListItem, Paragraph},
 };
 
