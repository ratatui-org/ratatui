//! # [Ratatui] Table example
//!
//! The latest version of this example is available in the [examples] folder in the repository.
//!
//! Please note that the examples are designed to be run against the `main` branch of the Github
//! repository. This means that you may not be able to compile with the latest release version on
//! crates.io, or the one that you have installed locally.
//!
//! See the [examples readme] for more information on finding examples that match the version of the
//! library you are using.
//!
//! [Ratatui]: https://github.com/ratatui/ratatui
//! [examples]: https://github.com/ratatui/ratatui/blob/main/examples
//! [examples readme]: https://github.com/ratatui/ratatui/blob/main/examples/README.md

<<<<<<< HEAD
use crossterm::event::KeyModifiers;
=======
use color_eyre::Result;
>>>>>>> aed60b98
use itertools::Itertools;
use ratatui::{
    crossterm::event::{self, Event, KeyCode, KeyEventKind},
    layout::{Constraint, Layout, Margin, Rect},
    style::{self, Color, Modifier, Style, Stylize},
    text::Text,
    widgets::{
        Block, BorderType, Cell, HighlightSpacing, Paragraph, Row, Scrollbar, ScrollbarOrientation,
        ScrollbarState, Table, TableState,
    },
    DefaultTerminal, Frame,
};
use style::palette::tailwind;
use unicode_width::UnicodeWidthStr;

const PALETTES: [tailwind::Palette; 4] = [
    tailwind::BLUE,
    tailwind::EMERALD,
    tailwind::INDIGO,
    tailwind::RED,
];
const INFO_TEXT: [&str; 2] = [
    "(Esc) quit | (↑) move up | (↓) move down | (←) move left | (→) move right",
    "(Shift + →) next color | (Shift + ←) previous color",
];

const ITEM_HEIGHT: usize = 4;

fn main() -> Result<()> {
    color_eyre::install()?;
    let terminal = ratatui::init();
    let app_result = App::new().run(terminal);
    ratatui::restore();
    app_result
}
struct TableColors {
    buffer_bg: Color,
    header_bg: Color,
    header_fg: Color,
    row_fg: Color,
    selected_row_style_fg: Color,
    selected_column_style_fg: Color,
    selected_cell_style_fg: Color,
    normal_row_color: Color,
    alt_row_color: Color,
    footer_border_color: Color,
}

impl TableColors {
    const fn new(color: &tailwind::Palette) -> Self {
        Self {
            buffer_bg: tailwind::SLATE.c950,
            header_bg: color.c900,
            header_fg: tailwind::SLATE.c200,
            row_fg: tailwind::SLATE.c200,
            selected_row_style_fg: color.c400,
            selected_column_style_fg: color.c400,
            selected_cell_style_fg: color.c600,
            normal_row_color: tailwind::SLATE.c950,
            alt_row_color: tailwind::SLATE.c900,
            footer_border_color: color.c400,
        }
    }
}

struct Data {
    name: String,
    address: String,
    email: String,
}

impl Data {
    const fn ref_array(&self) -> [&String; 3] {
        [&self.name, &self.address, &self.email]
    }

    fn name(&self) -> &str {
        &self.name
    }

    fn address(&self) -> &str {
        &self.address
    }

    fn email(&self) -> &str {
        &self.email
    }
}

struct App {
    state: TableState,
    items: Vec<Data>,
    longest_item_lens: (u16, u16, u16), // order is (name, address, email)
    scroll_state: ScrollbarState,
    colors: TableColors,
    color_index: usize,
}

impl App {
    fn new() -> Self {
        let data_vec = generate_fake_names();
        Self {
            state: TableState::default().with_selected(0),
            longest_item_lens: constraint_len_calculator(&data_vec),
            scroll_state: ScrollbarState::new((data_vec.len() - 1) * ITEM_HEIGHT),
            colors: TableColors::new(&PALETTES[0]),
            color_index: 0,
            items: data_vec,
        }
    }
<<<<<<< HEAD
    pub fn next_row(&mut self) {
=======

    pub fn next(&mut self) {
>>>>>>> aed60b98
        let i = match self.state.selected() {
            Some(i) => {
                if i >= self.items.len() - 1 {
                    0
                } else {
                    i + 1
                }
            }
            None => 0,
        };
        self.state.select(Some(i));
        self.scroll_state = self.scroll_state.position(i * ITEM_HEIGHT);
    }

    pub fn previous_row(&mut self) {
        let i = match self.state.selected() {
            Some(i) => {
                if i == 0 {
                    self.items.len() - 1
                } else {
                    i - 1
                }
            }
            None => 0,
        };
        self.state.select(Some(i));
        self.scroll_state = self.scroll_state.position(i * ITEM_HEIGHT);
    }

    pub fn next_column(&mut self) {
        self.state.select_next_column();
    }

    pub fn previous_column(&mut self) {
        self.state.select_previous_column();
    }

    pub fn next_color(&mut self) {
        self.color_index = (self.color_index + 1) % PALETTES.len();
    }

    pub fn previous_color(&mut self) {
        let count = PALETTES.len();
        self.color_index = (self.color_index + count - 1) % count;
    }

    pub fn set_colors(&mut self) {
        self.colors = TableColors::new(&PALETTES[self.color_index]);
    }

    fn run(mut self, mut terminal: DefaultTerminal) -> Result<()> {
        loop {
            terminal.draw(|frame| self.draw(frame))?;

            if let Event::Key(key) = event::read()? {
                if key.kind == KeyEventKind::Press {
                    match key.code {
                        KeyCode::Char('q') | KeyCode::Esc => return Ok(()),
                        KeyCode::Char('j') | KeyCode::Down => self.next(),
                        KeyCode::Char('k') | KeyCode::Up => self.previous(),
                        KeyCode::Char('l') | KeyCode::Right => self.next_color(),
                        KeyCode::Char('h') | KeyCode::Left => self.previous_color(),
                        _ => {}
                    }
                }
            }
        }
    }

    fn draw(&mut self, frame: &mut Frame) {
        let vertical = &Layout::vertical([Constraint::Min(5), Constraint::Length(3)]);
        let rects = vertical.split(frame.area());

        self.set_colors();

        self.render_table(frame, rects[0]);
        self.render_scrollbar(frame, rects[0]);
        self.render_footer(frame, rects[1]);
    }

    fn render_table(&mut self, frame: &mut Frame, area: Rect) {
        let header_style = Style::default()
            .fg(self.colors.header_fg)
            .bg(self.colors.header_bg);
        let selected_style = Style::default()
            .add_modifier(Modifier::REVERSED)
            .fg(self.colors.selected_style_fg);

        let header = ["Name", "Address", "Email"]
            .into_iter()
            .map(Cell::from)
            .collect::<Row>()
            .style(header_style)
            .height(1);
        let rows = self.items.iter().enumerate().map(|(i, data)| {
            let color = match i % 2 {
                0 => self.colors.normal_row_color,
                _ => self.colors.alt_row_color,
            };
            let item = data.ref_array();
            item.into_iter()
                .map(|content| Cell::from(Text::from(format!("\n{content}\n"))))
                .collect::<Row>()
                .style(Style::new().fg(self.colors.row_fg).bg(color))
                .height(4)
        });
        let bar = " █ ";
        let t = Table::new(
            rows,
            [
                // + 1 is for padding.
                Constraint::Length(self.longest_item_lens.0 + 1),
                Constraint::Min(self.longest_item_lens.1 + 1),
                Constraint::Min(self.longest_item_lens.2),
            ],
        )
        .header(header)
        .highlight_style(selected_style)
        .highlight_symbol(Text::from(vec![
            "".into(),
            bar.into(),
            bar.into(),
            "".into(),
        ]))
        .bg(self.colors.buffer_bg)
        .highlight_spacing(HighlightSpacing::Always);
        frame.render_stateful_widget(t, area, &mut self.state);
    }

    fn render_scrollbar(&mut self, frame: &mut Frame, area: Rect) {
        frame.render_stateful_widget(
            Scrollbar::default()
                .orientation(ScrollbarOrientation::VerticalRight)
                .begin_symbol(None)
                .end_symbol(None),
            area.inner(Margin {
                vertical: 1,
                horizontal: 1,
            }),
            &mut self.scroll_state,
        );
    }

    fn render_footer(&self, frame: &mut Frame, area: Rect) {
        let info_footer = Paragraph::new(Line::from(INFO_TEXT))
            .style(
                Style::new()
                    .fg(self.colors.row_fg)
                    .bg(self.colors.buffer_bg),
            )
            .centered()
            .block(
                Block::bordered()
                    .border_type(BorderType::Double)
                    .border_style(Style::new().fg(self.colors.footer_border_color)),
            );
        frame.render_widget(info_footer, area);
    }
}

fn generate_fake_names() -> Vec<Data> {
    use fakeit::{address, contact, name};

    (0..20)
        .map(|_| {
            let name = name::full();
            let address = format!(
                "{}\n{}, {} {}",
                address::street(),
                address::city(),
                address::state(),
                address::zip()
            );
            let email = contact::email();

            Data {
                name,
                address,
                email,
            }
        })
        .sorted_by(|a, b| a.name.cmp(&b.name))
        .collect_vec()
}

<<<<<<< HEAD
fn main() -> Result<(), Box<dyn Error>> {
    // setup terminal
    enable_raw_mode()?;
    let mut stdout = io::stdout();
    execute!(stdout, EnterAlternateScreen, EnableMouseCapture)?;
    let backend = CrosstermBackend::new(stdout);
    let mut terminal = Terminal::new(backend)?;

    // create app and run it
    let app = App::new();
    let res = run_app(&mut terminal, app);

    // restore terminal
    disable_raw_mode()?;
    execute!(
        terminal.backend_mut(),
        LeaveAlternateScreen,
        DisableMouseCapture
    )?;
    terminal.show_cursor()?;

    if let Err(err) = res {
        println!("{err:?}");
    }

    Ok(())
}

fn run_app<B: Backend>(terminal: &mut Terminal<B>, mut app: App) -> io::Result<()> {
    loop {
        terminal.draw(|f| ui(f, &mut app))?;

        if let Event::Key(key) = event::read()? {
            if key.kind == KeyEventKind::Press {
                let shift_pressed = key.modifiers.contains(KeyModifiers::SHIFT);
                match key.code {
                    KeyCode::Char('q') | KeyCode::Esc => return Ok(()),
                    KeyCode::Char('j') | KeyCode::Down => app.next_row(),
                    KeyCode::Char('k') | KeyCode::Up => app.previous_row(),
                    KeyCode::Char('l') | KeyCode::Right if shift_pressed => app.next_color(),
                    KeyCode::Char('h') | KeyCode::Left if shift_pressed => app.previous_color(),
                    KeyCode::Char('l') | KeyCode::Right => app.next_column(),
                    KeyCode::Char('h') | KeyCode::Left => app.previous_column(),
                    _ => {}
                }
            }
        }
    }
}

fn ui(f: &mut Frame, app: &mut App) {
    let rects = Layout::vertical([Constraint::Min(5), Constraint::Length(4)]).split(f.area());

    app.set_colors();

    render_table(f, app, rects[0]);

    render_scrollbar(f, app, rects[0]);

    render_footer(f, app, rects[1]);
}

fn render_table(f: &mut Frame, app: &mut App, area: Rect) {
    let header_style = Style::default()
        .fg(app.colors.header_fg)
        .bg(app.colors.header_bg);
    let selected_row_style = Style::default()
        .add_modifier(Modifier::REVERSED)
        .fg(app.colors.selected_row_style_fg);
    let selected_col_style = Style::default().fg(app.colors.selected_column_style_fg);
    let selected_cell_style = Style::default()
        .add_modifier(Modifier::REVERSED)
        .fg(app.colors.selected_cell_style_fg);

    let header = ["Name", "Address", "Email"]
        .into_iter()
        .map(Cell::from)
        .collect::<Row>()
        .style(header_style)
        .height(1);
    let rows = app.items.iter().enumerate().map(|(i, data)| {
        let color = match i % 2 {
            0 => app.colors.normal_row_color,
            _ => app.colors.alt_row_color,
        };
        let item = data.ref_array();
        item.into_iter()
            .map(|content| Cell::from(Text::from(format!("\n{content}\n"))))
            .collect::<Row>()
            .style(Style::new().fg(app.colors.row_fg).bg(color))
            .height(4)
    });
    let bar = " █ ";
    let t = Table::new(
        rows,
        [
            // + 1 is for padding.
            Constraint::Length(app.longest_item_lens.0 + 1),
            Constraint::Min(app.longest_item_lens.1 + 1),
            Constraint::Min(app.longest_item_lens.2),
        ],
    )
    .header(header)
    .row_highlight_style(selected_row_style)
    .column_highlight_style(selected_col_style)
    .cell_highlight_style(selected_cell_style)
    .highlight_symbol(Text::from(vec![
        "".into(),
        bar.into(),
        bar.into(),
        "".into(),
    ]))
    .bg(app.colors.buffer_bg)
    .highlight_spacing(HighlightSpacing::Always);
    f.render_stateful_widget(t, area, &mut app.state);
}

=======
>>>>>>> aed60b98
fn constraint_len_calculator(items: &[Data]) -> (u16, u16, u16) {
    let name_len = items
        .iter()
        .map(Data::name)
        .map(UnicodeWidthStr::width)
        .max()
        .unwrap_or(0);
    let address_len = items
        .iter()
        .map(Data::address)
        .flat_map(str::lines)
        .map(UnicodeWidthStr::width)
        .max()
        .unwrap_or(0);
    let email_len = items
        .iter()
        .map(Data::email)
        .map(UnicodeWidthStr::width)
        .max()
        .unwrap_or(0);

    #[allow(clippy::cast_possible_truncation)]
    (name_len as u16, address_len as u16, email_len as u16)
}

<<<<<<< HEAD
fn render_scrollbar(f: &mut Frame, app: &mut App, area: Rect) {
    f.render_stateful_widget(
        Scrollbar::default()
            .orientation(ScrollbarOrientation::VerticalRight)
            .begin_symbol(None)
            .end_symbol(None),
        area.inner(Margin {
            vertical: 1,
            horizontal: 1,
        }),
        &mut app.scroll_state,
    );
}

fn render_footer(f: &mut Frame, app: &App, area: Rect) {
    let info_footer = Paragraph::new(Text::from_iter(INFO_TEXT))
        .style(Style::new().fg(app.colors.row_fg).bg(app.colors.buffer_bg))
        .centered()
        .block(
            Block::bordered()
                .border_type(BorderType::Double)
                .border_style(Style::new().fg(app.colors.footer_border_color)),
        );
    f.render_widget(info_footer, area);
}

=======
>>>>>>> aed60b98
#[cfg(test)]
mod tests {
    use crate::Data;

    #[test]
    fn constraint_len_calculator() {
        let test_data = vec![
            Data {
                name: "Emirhan Tala".to_string(),
                address: "Cambridgelaan 6XX\n3584 XX Utrecht".to_string(),
                email: "tala.emirhan@gmail.com".to_string(),
            },
            Data {
                name: "thistextis26characterslong".to_string(),
                address: "this line is 31 characters long\nbottom line is 33 characters long"
                    .to_string(),
                email: "thisemailis40caharacterslong@ratatui.com".to_string(),
            },
        ];
        let (longest_name_len, longest_address_len, longest_email_len) =
            crate::constraint_len_calculator(&test_data);

        assert_eq!(26, longest_name_len);
        assert_eq!(33, longest_address_len);
        assert_eq!(40, longest_email_len);
    }
}<|MERGE_RESOLUTION|>--- conflicted
+++ resolved
@@ -13,11 +13,8 @@
 //! [examples]: https://github.com/ratatui/ratatui/blob/main/examples
 //! [examples readme]: https://github.com/ratatui/ratatui/blob/main/examples/README.md
 
-<<<<<<< HEAD
+use color_eyre::Result;
 use crossterm::event::KeyModifiers;
-=======
-use color_eyre::Result;
->>>>>>> aed60b98
 use itertools::Itertools;
 use ratatui::{
     crossterm::event::{self, Event, KeyCode, KeyEventKind},
@@ -128,12 +125,7 @@
             items: data_vec,
         }
     }
-<<<<<<< HEAD
     pub fn next_row(&mut self) {
-=======
-
-    pub fn next(&mut self) {
->>>>>>> aed60b98
         let i = match self.state.selected() {
             Some(i) => {
                 if i >= self.items.len() - 1 {
@@ -190,12 +182,17 @@
 
             if let Event::Key(key) = event::read()? {
                 if key.kind == KeyEventKind::Press {
+                    let shift_pressed = key.modifiers.contains(KeyModifiers::SHIFT);
                     match key.code {
                         KeyCode::Char('q') | KeyCode::Esc => return Ok(()),
-                        KeyCode::Char('j') | KeyCode::Down => self.next(),
-                        KeyCode::Char('k') | KeyCode::Up => self.previous(),
-                        KeyCode::Char('l') | KeyCode::Right => self.next_color(),
-                        KeyCode::Char('h') | KeyCode::Left => self.previous_color(),
+                        KeyCode::Char('j') | KeyCode::Down => self.next_row(),
+                        KeyCode::Char('k') | KeyCode::Up => self.previous_row(),
+                        KeyCode::Char('l') | KeyCode::Right if shift_pressed => self.next_color(),
+                        KeyCode::Char('h') | KeyCode::Left if shift_pressed => {
+                            self.previous_color();
+                        }
+                        KeyCode::Char('l') | KeyCode::Right => self.next_column(),
+                        KeyCode::Char('h') | KeyCode::Left => self.previous_column(),
                         _ => {}
                     }
                 }
@@ -204,7 +201,7 @@
     }
 
     fn draw(&mut self, frame: &mut Frame) {
-        let vertical = &Layout::vertical([Constraint::Min(5), Constraint::Length(3)]);
+        let vertical = &Layout::vertical([Constraint::Min(5), Constraint::Length(4)]);
         let rects = vertical.split(frame.area());
 
         self.set_colors();
@@ -218,9 +215,13 @@
         let header_style = Style::default()
             .fg(self.colors.header_fg)
             .bg(self.colors.header_bg);
-        let selected_style = Style::default()
+        let selected_row_style = Style::default()
             .add_modifier(Modifier::REVERSED)
-            .fg(self.colors.selected_style_fg);
+            .fg(self.colors.selected_row_style_fg);
+        let selected_col_style = Style::default().fg(self.colors.selected_column_style_fg);
+        let selected_cell_style = Style::default()
+            .add_modifier(Modifier::REVERSED)
+            .fg(self.colors.selected_cell_style_fg);
 
         let header = ["Name", "Address", "Email"]
             .into_iter()
@@ -251,7 +252,9 @@
             ],
         )
         .header(header)
-        .highlight_style(selected_style)
+        .row_highlight_style(selected_row_style)
+        .column_highlight_style(selected_col_style)
+        .cell_highlight_style(selected_cell_style)
         .highlight_symbol(Text::from(vec![
             "".into(),
             bar.into(),
@@ -278,7 +281,7 @@
     }
 
     fn render_footer(&self, frame: &mut Frame, area: Rect) {
-        let info_footer = Paragraph::new(Line::from(INFO_TEXT))
+        let info_footer = Paragraph::new(Text::from_iter(INFO_TEXT))
             .style(
                 Style::new()
                     .fg(self.colors.row_fg)
@@ -319,126 +322,6 @@
         .collect_vec()
 }
 
-<<<<<<< HEAD
-fn main() -> Result<(), Box<dyn Error>> {
-    // setup terminal
-    enable_raw_mode()?;
-    let mut stdout = io::stdout();
-    execute!(stdout, EnterAlternateScreen, EnableMouseCapture)?;
-    let backend = CrosstermBackend::new(stdout);
-    let mut terminal = Terminal::new(backend)?;
-
-    // create app and run it
-    let app = App::new();
-    let res = run_app(&mut terminal, app);
-
-    // restore terminal
-    disable_raw_mode()?;
-    execute!(
-        terminal.backend_mut(),
-        LeaveAlternateScreen,
-        DisableMouseCapture
-    )?;
-    terminal.show_cursor()?;
-
-    if let Err(err) = res {
-        println!("{err:?}");
-    }
-
-    Ok(())
-}
-
-fn run_app<B: Backend>(terminal: &mut Terminal<B>, mut app: App) -> io::Result<()> {
-    loop {
-        terminal.draw(|f| ui(f, &mut app))?;
-
-        if let Event::Key(key) = event::read()? {
-            if key.kind == KeyEventKind::Press {
-                let shift_pressed = key.modifiers.contains(KeyModifiers::SHIFT);
-                match key.code {
-                    KeyCode::Char('q') | KeyCode::Esc => return Ok(()),
-                    KeyCode::Char('j') | KeyCode::Down => app.next_row(),
-                    KeyCode::Char('k') | KeyCode::Up => app.previous_row(),
-                    KeyCode::Char('l') | KeyCode::Right if shift_pressed => app.next_color(),
-                    KeyCode::Char('h') | KeyCode::Left if shift_pressed => app.previous_color(),
-                    KeyCode::Char('l') | KeyCode::Right => app.next_column(),
-                    KeyCode::Char('h') | KeyCode::Left => app.previous_column(),
-                    _ => {}
-                }
-            }
-        }
-    }
-}
-
-fn ui(f: &mut Frame, app: &mut App) {
-    let rects = Layout::vertical([Constraint::Min(5), Constraint::Length(4)]).split(f.area());
-
-    app.set_colors();
-
-    render_table(f, app, rects[0]);
-
-    render_scrollbar(f, app, rects[0]);
-
-    render_footer(f, app, rects[1]);
-}
-
-fn render_table(f: &mut Frame, app: &mut App, area: Rect) {
-    let header_style = Style::default()
-        .fg(app.colors.header_fg)
-        .bg(app.colors.header_bg);
-    let selected_row_style = Style::default()
-        .add_modifier(Modifier::REVERSED)
-        .fg(app.colors.selected_row_style_fg);
-    let selected_col_style = Style::default().fg(app.colors.selected_column_style_fg);
-    let selected_cell_style = Style::default()
-        .add_modifier(Modifier::REVERSED)
-        .fg(app.colors.selected_cell_style_fg);
-
-    let header = ["Name", "Address", "Email"]
-        .into_iter()
-        .map(Cell::from)
-        .collect::<Row>()
-        .style(header_style)
-        .height(1);
-    let rows = app.items.iter().enumerate().map(|(i, data)| {
-        let color = match i % 2 {
-            0 => app.colors.normal_row_color,
-            _ => app.colors.alt_row_color,
-        };
-        let item = data.ref_array();
-        item.into_iter()
-            .map(|content| Cell::from(Text::from(format!("\n{content}\n"))))
-            .collect::<Row>()
-            .style(Style::new().fg(app.colors.row_fg).bg(color))
-            .height(4)
-    });
-    let bar = " █ ";
-    let t = Table::new(
-        rows,
-        [
-            // + 1 is for padding.
-            Constraint::Length(app.longest_item_lens.0 + 1),
-            Constraint::Min(app.longest_item_lens.1 + 1),
-            Constraint::Min(app.longest_item_lens.2),
-        ],
-    )
-    .header(header)
-    .row_highlight_style(selected_row_style)
-    .column_highlight_style(selected_col_style)
-    .cell_highlight_style(selected_cell_style)
-    .highlight_symbol(Text::from(vec![
-        "".into(),
-        bar.into(),
-        bar.into(),
-        "".into(),
-    ]))
-    .bg(app.colors.buffer_bg)
-    .highlight_spacing(HighlightSpacing::Always);
-    f.render_stateful_widget(t, area, &mut app.state);
-}
-
-=======
->>>>>>> aed60b98
 fn constraint_len_calculator(items: &[Data]) -> (u16, u16, u16) {
     let name_len = items
         .iter()
@@ -464,35 +347,6 @@
     (name_len as u16, address_len as u16, email_len as u16)
 }
 
-<<<<<<< HEAD
-fn render_scrollbar(f: &mut Frame, app: &mut App, area: Rect) {
-    f.render_stateful_widget(
-        Scrollbar::default()
-            .orientation(ScrollbarOrientation::VerticalRight)
-            .begin_symbol(None)
-            .end_symbol(None),
-        area.inner(Margin {
-            vertical: 1,
-            horizontal: 1,
-        }),
-        &mut app.scroll_state,
-    );
-}
-
-fn render_footer(f: &mut Frame, app: &App, area: Rect) {
-    let info_footer = Paragraph::new(Text::from_iter(INFO_TEXT))
-        .style(Style::new().fg(app.colors.row_fg).bg(app.colors.buffer_bg))
-        .centered()
-        .block(
-            Block::bordered()
-                .border_type(BorderType::Double)
-                .border_style(Style::new().fg(app.colors.footer_border_color)),
-        );
-    f.render_widget(info_footer, area);
-}
-
-=======
->>>>>>> aed60b98
 #[cfg(test)]
 mod tests {
     use crate::Data;
