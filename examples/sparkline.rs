--- conflicted
+++ resolved
@@ -24,19 +24,15 @@
     rngs::ThreadRng,
 };
 use ratatui::{
-<<<<<<< HEAD
     backend::{Backend, CrosstermBackend},
-    layout::{Constraint, Layout},
-    style::{Color, Style},
-    terminal::{Frame, Terminal},
-=======
     crossterm::{
         event::{self, DisableMouseCapture, EnableMouseCapture, Event, KeyCode},
         execute,
         terminal::{disable_raw_mode, enable_raw_mode, EnterAlternateScreen, LeaveAlternateScreen},
     },
-    prelude::*,
->>>>>>> 74a32afb
+    layout::{Constraint, Layout},
+    style::{Color, Style},
+    terminal::{Frame, Terminal},
     widgets::{Block, Borders, Sparkline},
 };
 
