//! # [Ratatui] Chart example
//!
//! The latest version of this example is available in the [examples] folder in the repository.
//!
//! Please note that the examples are designed to be run against the `main` branch of the Github
//! repository. This means that you may not be able to compile with the latest release version on
//! crates.io, or the one that you have installed locally.
//!
//! See the [examples readme] for more information on finding examples that match the version of the
//! library you are using.
//!
//! [Ratatui]: https://github.com/ratatui-org/ratatui
//! [examples]: https://github.com/ratatui-org/ratatui/blob/main/examples
//! [examples readme]: https://github.com/ratatui-org/ratatui/blob/main/examples/README.md

use std::{
    error::Error,
    io,
    time::{Duration, Instant},
};

use ratatui::{
<<<<<<< HEAD
    prelude::*,
    symbols::Marker,
=======
    backend::{Backend, CrosstermBackend},
    crossterm::{
        event::{self, DisableMouseCapture, EnableMouseCapture, Event, KeyCode},
        execute,
        terminal::{disable_raw_mode, enable_raw_mode, EnterAlternateScreen, LeaveAlternateScreen},
    },
    layout::{Alignment, Constraint, Layout, Rect},
    style::{Color, Modifier, Style, Stylize},
    symbols::{self, Marker},
    terminal::{Frame, Terminal},
    text::Span,
>>>>>>> 8061813f
    widgets::{block::Title, Axis, Block, Chart, Dataset, GraphType, LegendPosition},
};

#[derive(Clone)]
struct SinSignal {
    x: f64,
    interval: f64,
    period: f64,
    scale: f64,
}

impl SinSignal {
    const fn new(interval: f64, period: f64, scale: f64) -> Self {
        Self {
            x: 0.0,
            interval,
            period,
            scale,
        }
    }
}

impl Iterator for SinSignal {
    type Item = (f64, f64);
    fn next(&mut self) -> Option<Self::Item> {
        let point = (self.x, (self.x * 1.0 / self.period).sin() * self.scale);
        self.x += self.interval;
        Some(point)
    }
}

struct App {
    signal1: SinSignal,
    data1: Vec<(f64, f64)>,
    signal2: SinSignal,
    data2: Vec<(f64, f64)>,
    window: [f64; 2],
}

impl App {
    fn new() -> Self {
        let mut signal1 = SinSignal::new(0.2, 3.0, 18.0);
        let mut signal2 = SinSignal::new(0.1, 2.0, 10.0);
        let data1 = signal1.by_ref().take(200).collect::<Vec<(f64, f64)>>();
        let data2 = signal2.by_ref().take(200).collect::<Vec<(f64, f64)>>();
        Self {
            signal1,
            data1,
            signal2,
            data2,
            window: [0.0, 20.0],
        }
    }

    fn on_tick(&mut self) {
        self.data1.drain(0..5);
        self.data1.extend(self.signal1.by_ref().take(5));

        self.data2.drain(0..10);
        self.data2.extend(self.signal2.by_ref().take(10));

        self.window[0] += 1.0;
        self.window[1] += 1.0;
    }
}

fn main() -> Result<(), Box<dyn Error>> {
    // setup terminal
    enable_raw_mode()?;
    let mut stdout = io::stdout();
    execute!(stdout, EnterAlternateScreen, EnableMouseCapture)?;
    let backend = CrosstermBackend::new(stdout);
    let mut terminal = Terminal::new(backend)?;

    // create app and run it
    let tick_rate = Duration::from_millis(250);
    let app = App::new();
    let res = run_app(&mut terminal, app, tick_rate);

    // restore terminal
    disable_raw_mode()?;
    execute!(
        terminal.backend_mut(),
        LeaveAlternateScreen,
        DisableMouseCapture
    )?;
    terminal.show_cursor()?;

    if let Err(err) = res {
        println!("{err:?}");
    }

    Ok(())
}

fn run_app<B: Backend>(
    terminal: &mut Terminal<B>,
    mut app: App,
    tick_rate: Duration,
) -> io::Result<()> {
    let mut last_tick = Instant::now();
    loop {
        terminal.draw(|f| ui(f, &app))?;

        let timeout = tick_rate.saturating_sub(last_tick.elapsed());
        if crossterm::event::poll(timeout)? {
            if let Event::Key(key) = event::read()? {
                if key.code == KeyCode::Char('q') {
                    return Ok(());
                }
            }
        }
        if last_tick.elapsed() >= tick_rate {
            app.on_tick();
            last_tick = Instant::now();
        }
    }
}

fn ui(frame: &mut Frame, app: &App) {
    let area = frame.size();

    let vertical = Layout::vertical([Constraint::Percentage(40), Constraint::Percentage(60)]);
    let horizontal = Layout::horizontal([Constraint::Ratio(1, 2), Constraint::Ratio(1, 2)]);
    let [chart1, bottom] = vertical.areas(area);
    let [line_chart, scatter] = horizontal.areas(bottom);

    render_chart1(frame, chart1, app);
    render_line_chart(frame, line_chart);
    render_scatter(frame, scatter);
}

fn render_chart1(f: &mut Frame, area: Rect, app: &App) {
    let x_labels = vec![
        Span::styled(
            format!("{}", app.window[0]),
            Style::default().add_modifier(Modifier::BOLD),
        ),
        Span::raw(format!("{}", (app.window[0] + app.window[1]) / 2.0)),
        Span::styled(
            format!("{}", app.window[1]),
            Style::default().add_modifier(Modifier::BOLD),
        ),
    ];
    let datasets = vec![
        Dataset::default()
            .name("data2")
            .marker(symbols::Marker::Dot)
            .style(Style::default().fg(Color::Cyan))
            .data(&app.data1),
        Dataset::default()
            .name("data3")
            .marker(symbols::Marker::Braille)
            .style(Style::default().fg(Color::Yellow))
            .data(&app.data2),
    ];

    let chart = Chart::new(datasets)
        .block(Block::bordered().title("Chart 1".cyan().bold()))
        .x_axis(
            Axis::default()
                .title("X Axis")
                .style(Style::default().fg(Color::Gray))
                .labels(x_labels)
                .bounds(app.window),
        )
        .y_axis(
            Axis::default()
                .title("Y Axis")
                .style(Style::default().fg(Color::Gray))
                .labels(vec!["-20".bold(), "0".into(), "20".bold()])
                .bounds([-20.0, 20.0]),
        );

    f.render_widget(chart, area);
}

fn render_line_chart(f: &mut Frame, area: Rect) {
    let datasets = vec![Dataset::default()
        .name("Line from only 2 points".italic())
        .marker(symbols::Marker::Braille)
        .style(Style::default().fg(Color::Yellow))
        .graph_type(GraphType::Line)
        .data(&[(1., 1.), (4., 4.)])];

    let chart = Chart::new(datasets)
        .block(
            Block::bordered().title(
                Title::default()
                    .content("Line chart".cyan().bold())
                    .alignment(Alignment::Center),
            ),
        )
        .x_axis(
            Axis::default()
                .title("X Axis")
                .style(Style::default().gray())
                .bounds([0.0, 5.0])
                .labels(vec!["0".bold(), "2.5".into(), "5.0".bold()]),
        )
        .y_axis(
            Axis::default()
                .title("Y Axis")
                .style(Style::default().gray())
                .bounds([0.0, 5.0])
                .labels(vec!["0".bold(), "2.5".into(), "5.0".bold()]),
        )
        .legend_position(Some(LegendPosition::TopLeft))
        .hidden_legend_constraints((Constraint::Ratio(1, 2), Constraint::Ratio(1, 2)));

    f.render_widget(chart, area);
}

fn render_scatter(f: &mut Frame, area: Rect) {
    let datasets = vec![
        Dataset::default()
            .name("Heavy")
            .marker(Marker::Dot)
            .graph_type(GraphType::Scatter)
            .style(Style::new().yellow())
            .data(&HEAVY_PAYLOAD_DATA),
        Dataset::default()
            .name("Medium".underlined())
            .marker(Marker::Braille)
            .graph_type(GraphType::Scatter)
            .style(Style::new().magenta())
            .data(&MEDIUM_PAYLOAD_DATA),
        Dataset::default()
            .name("Small")
            .marker(Marker::Dot)
            .graph_type(GraphType::Scatter)
            .style(Style::new().cyan())
            .data(&SMALL_PAYLOAD_DATA),
    ];

    let chart = Chart::new(datasets)
        .block(
            Block::bordered().title(
                Title::default()
                    .content("Scatter chart".cyan().bold())
                    .alignment(Alignment::Center),
            ),
        )
        .x_axis(
            Axis::default()
                .title("Year")
                .bounds([1960., 2020.])
                .style(Style::default().fg(Color::Gray))
                .labels(vec!["1960".into(), "1990".into(), "2020".into()]),
        )
        .y_axis(
            Axis::default()
                .title("Cost")
                .bounds([0., 75000.])
                .style(Style::default().fg(Color::Gray))
                .labels(vec!["0".into(), "37 500".into(), "75 000".into()]),
        )
        .hidden_legend_constraints((Constraint::Ratio(1, 2), Constraint::Ratio(1, 2)));

    f.render_widget(chart, area);
}

// Data from https://ourworldindata.org/space-exploration-satellites
const HEAVY_PAYLOAD_DATA: [(f64, f64); 9] = [
    (1965., 8200.),
    (1967., 5400.),
    (1981., 65400.),
    (1989., 30800.),
    (1997., 10200.),
    (2004., 11600.),
    (2014., 4500.),
    (2016., 7900.),
    (2018., 1500.),
];

const MEDIUM_PAYLOAD_DATA: [(f64, f64); 29] = [
    (1963., 29500.),
    (1964., 30600.),
    (1965., 177_900.),
    (1965., 21000.),
    (1966., 17900.),
    (1966., 8400.),
    (1975., 17500.),
    (1982., 8300.),
    (1985., 5100.),
    (1988., 18300.),
    (1990., 38800.),
    (1990., 9900.),
    (1991., 18700.),
    (1992., 9100.),
    (1994., 10500.),
    (1994., 8500.),
    (1994., 8700.),
    (1997., 6200.),
    (1999., 18000.),
    (1999., 7600.),
    (1999., 8900.),
    (1999., 9600.),
    (2000., 16000.),
    (2001., 10000.),
    (2002., 10400.),
    (2002., 8100.),
    (2010., 2600.),
    (2013., 13600.),
    (2017., 8000.),
];

const SMALL_PAYLOAD_DATA: [(f64, f64); 23] = [
    (1961., 118_500.),
    (1962., 14900.),
    (1975., 21400.),
    (1980., 32800.),
    (1988., 31100.),
    (1990., 41100.),
    (1993., 23600.),
    (1994., 20600.),
    (1994., 34600.),
    (1996., 50600.),
    (1997., 19200.),
    (1997., 45800.),
    (1998., 19100.),
    (2000., 73100.),
    (2003., 11200.),
    (2008., 12600.),
    (2010., 30500.),
    (2012., 20000.),
    (2013., 10600.),
    (2013., 34500.),
    (2015., 10600.),
    (2018., 23100.),
    (2019., 17300.),
];<|MERGE_RESOLUTION|>--- conflicted
+++ resolved
@@ -20,10 +20,6 @@
 };
 
 use ratatui::{
-<<<<<<< HEAD
-    prelude::*,
-    symbols::Marker,
-=======
     backend::{Backend, CrosstermBackend},
     crossterm::{
         event::{self, DisableMouseCapture, EnableMouseCapture, Event, KeyCode},
@@ -35,7 +31,6 @@
     symbols::{self, Marker},
     terminal::{Frame, Terminal},
     text::Span,
->>>>>>> 8061813f
     widgets::{block::Title, Axis, Block, Chart, Dataset, GraphType, LegendPosition},
 };
 
