--- conflicted
+++ resolved
@@ -205,17 +205,11 @@
 }
 
 fn title_block(title: &str) -> Block {
-<<<<<<< HEAD
-    Block::default()
+    Block::new()
         .title_top(Line::from(title).centered())
-=======
-    let title = Title::from(title).alignment(Alignment::Center);
-    Block::new()
->>>>>>> aa4260f9
         .borders(Borders::NONE)
+        .fg(CUSTOM_LABEL_COLOR)
         .padding(Padding::vertical(1))
-        .title(title)
-        .fg(CUSTOM_LABEL_COLOR)
 }
 
 fn init_error_hooks() -> color_eyre::Result<()> {
