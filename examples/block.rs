--- conflicted
+++ resolved
@@ -22,20 +22,16 @@
 
 use itertools::Itertools;
 use ratatui::{
-<<<<<<< HEAD
     backend::CrosstermBackend,
-    layout::{Alignment, Constraint, Layout, Rect},
-    style::{Style, Stylize},
-    terminal::Frame,
-    text::Line,
-=======
     crossterm::{
         event::{self, Event, KeyCode},
         execute,
         terminal::{disable_raw_mode, enable_raw_mode, EnterAlternateScreen, LeaveAlternateScreen},
     },
-    prelude::*,
->>>>>>> 74a32afb
+    layout::{Alignment, Constraint, Layout, Rect},
+    style::{Style, Stylize},
+    terminal::Frame,
+    text::Line,
     widgets::{
         block::{Position, Title},
         Block, BorderType, Borders, Padding, Paragraph, Wrap,
