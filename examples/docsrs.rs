--- conflicted
+++ resolved
@@ -16,20 +16,16 @@
 use std::io::{self, stdout};
 
 use ratatui::{
-<<<<<<< HEAD
     backend::CrosstermBackend,
-    layout::{Constraint, Layout},
-    style::{Color, Modifier, Style, Stylize},
-    terminal::{Frame, Terminal},
-    text::{Line, Span, Text},
-=======
     crossterm::{
         event::{self, Event, KeyCode},
         terminal::{disable_raw_mode, enable_raw_mode, EnterAlternateScreen, LeaveAlternateScreen},
         ExecutableCommand,
     },
-    prelude::*,
->>>>>>> 74a32afb
+    layout::{Constraint, Layout},
+    style::{Color, Modifier, Style, Stylize},
+    terminal::{Frame, Terminal},
+    text::{Line, Span, Text},
     widgets::{Block, Borders, Paragraph},
 };
 
