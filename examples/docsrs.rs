//! # [Ratatui] Docs.rs example
//!
//! The latest version of this example is available in the [examples] folder in the repository.
//!
//! Please note that the examples are designed to be run against the `main` branch of the Github
//! repository. This means that you may not be able to compile with the latest release version on
//! crates.io, or the one that you have installed locally.
//!
//! See the [examples readme] for more information on finding examples that match the version of the
//! library you are using.
//!
//! [Ratatui]: https://github.com/ratatui-org/ratatui
//! [examples]: https://github.com/ratatui-org/ratatui/blob/main/examples
//! [examples readme]: https://github.com/ratatui-org/ratatui/blob/main/examples/README.md

use std::io::{self, stdout};

use crossterm::{
    terminal::{disable_raw_mode, enable_raw_mode, EnterAlternateScreen, LeaveAlternateScreen},
    ExecutableCommand,
};
use ratatui::{
    prelude::*,
    widgets::{Block, Borders, Paragraph},
};

/// Example code for lib.rs
///
/// When cargo-rdme supports doc comments that import from code, this will be imported
/// rather than copied to the lib.rs file.
fn main() -> io::Result<()> {
    let arg = std::env::args().nth(1).unwrap_or_default();
    enable_raw_mode()?;
    stdout().execute(EnterAlternateScreen)?;
    let mut terminal = Terminal::new(CrosstermBackend::new(stdout()))?;

    let mut should_quit = false;
    while !should_quit {
        terminal.draw(match arg.as_str() {
            "layout" => layout,
            "styling" => styling,
            _ => hello_world,
        })?;
        should_quit = handle_events()?;
    }

    disable_raw_mode()?;
    stdout().execute(LeaveAlternateScreen)?;
    Ok(())
}

fn hello_world(frame: &mut Frame) {
    frame.render_widget(
<<<<<<< HEAD
        Paragraph::new("Hello World!")
            .block(Block::default().title_top("Greeting").borders(Borders::ALL)),
=======
        Paragraph::new("Hello World!").block(Block::bordered().title("Greeting")),
>>>>>>> aa4260f9
        frame.size(),
    );
}

use crossterm::event::{self, Event, KeyCode};
fn handle_events() -> io::Result<bool> {
    if event::poll(std::time::Duration::from_millis(50))? {
        if let Event::Key(key) = event::read()? {
            if key.kind == event::KeyEventKind::Press && key.code == KeyCode::Char('q') {
                return Ok(true);
            }
        }
    }
    Ok(false)
}

fn layout(frame: &mut Frame) {
    let vertical = Layout::vertical([
        Constraint::Length(1),
        Constraint::Min(0),
        Constraint::Length(1),
    ]);
    let horizontal = Layout::horizontal([Constraint::Ratio(1, 2); 2]);
    let [title_bar, main_area, status_bar] = vertical.areas(frame.size());
    let [left, right] = horizontal.areas(main_area);

    frame.render_widget(
        Block::new().borders(Borders::TOP).title_top("Title Bar"),
        title_bar,
    );
    frame.render_widget(
        Block::new().borders(Borders::TOP).title_top("Status Bar"),
        status_bar,
    );
<<<<<<< HEAD
    frame.render_widget(
        Block::default().borders(Borders::ALL).title_top("Left"),
        left,
    );
    frame.render_widget(
        Block::default().borders(Borders::ALL).title_top("Right"),
        right,
    );
=======
    frame.render_widget(Block::bordered().title("Left"), left);
    frame.render_widget(Block::bordered().title("Right"), right);
>>>>>>> aa4260f9
}

fn styling(frame: &mut Frame) {
    let areas = Layout::vertical([
        Constraint::Length(1),
        Constraint::Length(1),
        Constraint::Length(1),
        Constraint::Length(1),
        Constraint::Min(0),
    ])
    .split(frame.size());

    let span1 = Span::raw("Hello ");
    let span2 = Span::styled(
        "World",
        Style::new()
            .fg(Color::Green)
            .bg(Color::White)
            .add_modifier(Modifier::BOLD),
    );
    let span3 = "!".red().on_light_yellow().italic();

    let line = Line::from(vec![span1, span2, span3]);
    let text: Text = Text::from(vec![line]);

    frame.render_widget(Paragraph::new(text), areas[0]);
    // or using the short-hand syntax and implicit conversions
    frame.render_widget(
        Paragraph::new("Hello World!".red().on_white().bold()),
        areas[1],
    );

    // to style the whole widget instead of just the text
    frame.render_widget(
        Paragraph::new("Hello World!").style(Style::new().red().on_white()),
        areas[2],
    );
    // or using the short-hand syntax
    frame.render_widget(Paragraph::new("Hello World!").blue().on_yellow(), areas[3]);
}<|MERGE_RESOLUTION|>--- conflicted
+++ resolved
@@ -51,12 +51,7 @@
 
 fn hello_world(frame: &mut Frame) {
     frame.render_widget(
-<<<<<<< HEAD
-        Paragraph::new("Hello World!")
-            .block(Block::default().title_top("Greeting").borders(Borders::ALL)),
-=======
-        Paragraph::new("Hello World!").block(Block::bordered().title("Greeting")),
->>>>>>> aa4260f9
+        Paragraph::new("Hello World!").block(Block::bordered().title_top("Greeting")),
         frame.size(),
     );
 }
@@ -91,19 +86,8 @@
         Block::new().borders(Borders::TOP).title_top("Status Bar"),
         status_bar,
     );
-<<<<<<< HEAD
-    frame.render_widget(
-        Block::default().borders(Borders::ALL).title_top("Left"),
-        left,
-    );
-    frame.render_widget(
-        Block::default().borders(Borders::ALL).title_top("Right"),
-        right,
-    );
-=======
-    frame.render_widget(Block::bordered().title("Left"), left);
-    frame.render_widget(Block::bordered().title("Right"), right);
->>>>>>> aa4260f9
+    frame.render_widget(Block::bordered().title_top("Left"), left);
+    frame.render_widget(Block::bordered().title_top("Right"), right);
 }
 
 fn styling(frame: &mut Frame) {
