use itertools::Itertools;
<<<<<<< HEAD
use ratatui::{prelude::*, style::Styled, widgets::*};
=======
use ratatui::{
    buffer::Buffer,
    layout::{Constraint, Layout, Margin, Rect},
    style::{Styled, Stylize},
    text::Line,
    widgets::{
        Block, BorderType, Borders, Clear, List, ListItem, ListState, Padding, Paragraph,
        Scrollbar, ScrollbarState, StatefulWidget, Tabs, Widget,
    },
};
>>>>>>> 8061813f
use unicode_width::UnicodeWidthStr;

use crate::{RgbSwatch, THEME};

#[derive(Debug, Default)]
pub struct Email {
    from: &'static str,
    subject: &'static str,
    body: &'static str,
}

const EMAILS: &[Email] = &[
    Email {
        from: "Alice <alice@example.com>",
        subject: "Hello",
        body: "Hi Bob,\nHow are you?\n\nAlice",
    },
    Email {
        from: "Bob <bob@example.com>",
        subject: "Re: Hello",
        body: "Hi Alice,\nI'm fine, thanks!\n\nBob",
    },
    Email {
        from: "Charlie <charlie@example.com>",
        subject: "Re: Hello",
        body: "Hi Alice,\nI'm fine, thanks!\n\nCharlie",
    },
    Email {
        from: "Dave <dave@example.com>",
        subject: "Re: Hello (STOP REPLYING TO ALL)",
        body: "Hi Everyone,\nPlease stop replying to all.\n\nDave",
    },
    Email {
        from: "Eve <eve@example.com>",
        subject: "Re: Hello (STOP REPLYING TO ALL)",
        body: "Hi Everyone,\nI'm reading all your emails.\n\nEve",
    },
];

#[derive(Debug, Clone, Copy, Default, PartialEq, Eq)]
pub struct EmailTab {
    row_index: usize,
}

impl EmailTab {
    /// Select the previous email (with wrap around).
    pub fn prev(&mut self) {
        self.row_index = self.row_index.saturating_add(EMAILS.len() - 1) % EMAILS.len();
    }

    /// Select the next email (with wrap around).
    pub fn next(&mut self) {
        self.row_index = self.row_index.saturating_add(1) % EMAILS.len();
    }
}

impl Widget for EmailTab {
    fn render(self, area: Rect, buf: &mut Buffer) {
        RgbSwatch.render(area, buf);
        let area = area.inner(Margin {
            vertical: 1,
            horizontal: 2,
        });
        Clear.render(area, buf);
        let vertical = Layout::vertical([Constraint::Length(5), Constraint::Min(0)]);
        let [inbox, email] = vertical.areas(area);
        render_inbox(self.row_index, inbox, buf);
        render_email(self.row_index, email, buf);
    }
}
fn render_inbox(selected_index: usize, area: Rect, buf: &mut Buffer) {
    let vertical = Layout::vertical([Constraint::Length(1), Constraint::Min(0)]);
    let [tabs, inbox] = vertical.areas(area);
    let theme = THEME.email;
    Tabs::new(vec![" Inbox ", " Sent ", " Drafts "])
        .style(theme.tabs)
        .highlight_style(theme.tabs_selected)
        .select(0)
        .divider("")
        .render(tabs, buf);

    let highlight_symbol = ">>";
    let from_width = EMAILS
        .iter()
        .map(|e| e.from.width())
        .max()
        .unwrap_or_default();
    let items = EMAILS
        .iter()
        .map(|e| {
            let from = format!("{:width$}", e.from, width = from_width).into();
            ListItem::new(Line::from(vec![from, " ".into(), e.subject.into()]))
        })
        .collect_vec();
    let mut state = ListState::default().with_selected(Some(selected_index));
    StatefulWidget::render(
        List::new(items)
            .style(theme.inbox)
            .highlight_style(theme.selected_item)
            .highlight_symbol(highlight_symbol),
        inbox,
        buf,
        &mut state,
    );
    let mut scrollbar_state = ScrollbarState::default()
        .content_length(EMAILS.len())
        .position(selected_index);
    Scrollbar::default()
        .begin_symbol(None)
        .end_symbol(None)
        .track_symbol(None)
        .thumb_symbol("▐")
        .render(inbox, buf, &mut scrollbar_state);
}

fn render_email(selected_index: usize, area: Rect, buf: &mut Buffer) {
    let theme = THEME.email;
    let email = EMAILS.get(selected_index);
    let block = Block::new()
        .style(theme.body)
        .padding(Padding::new(2, 2, 0, 0))
        .borders(Borders::TOP)
        .border_type(BorderType::Thick);
    let inner = block.inner(area);
    block.render(area, buf);
    if let Some(email) = email {
        let vertical = Layout::vertical([Constraint::Length(3), Constraint::Min(0)]);
        let [headers_area, body_area] = vertical.areas(inner);
        let headers = vec![
            Line::from(vec![
                "From: ".set_style(theme.header),
                email.from.set_style(theme.header_value),
            ]),
            Line::from(vec![
                "Subject: ".set_style(theme.header),
                email.subject.set_style(theme.header_value),
            ]),
            "-".repeat(inner.width as usize).dim().into(),
        ];
        Paragraph::new(headers)
            .style(theme.body)
            .render(headers_area, buf);
        let body = email.body.lines().map(Line::from).collect_vec();
        Paragraph::new(body)
            .style(theme.body)
            .render(body_area, buf);
    } else {
        Paragraph::new("No email selected").render(inner, buf);
    }
}<|MERGE_RESOLUTION|>--- conflicted
+++ resolved
@@ -1,7 +1,4 @@
 use itertools::Itertools;
-<<<<<<< HEAD
-use ratatui::{prelude::*, style::Styled, widgets::*};
-=======
 use ratatui::{
     buffer::Buffer,
     layout::{Constraint, Layout, Margin, Rect},
@@ -12,7 +9,6 @@
         Scrollbar, ScrollbarState, StatefulWidget, Tabs, Widget,
     },
 };
->>>>>>> 8061813f
 use unicode_width::UnicodeWidthStr;
 
 use crate::{RgbSwatch, THEME};
