use std::time::Duration;

use color_eyre::{eyre::Context, Result};
use itertools::Itertools;
use ratatui::{
<<<<<<< HEAD
    backend::Backend,
    buffer::Buffer,
    layout::{Constraint, Layout, Rect},
    style::Color,
    terminal::Terminal,
    text::{Line, Span},
    widgets::{Block, Tabs, Widget},
=======
    crossterm::event::{Event, KeyCode, KeyEvent, KeyEventKind},
    prelude::*,
    widgets::*,
>>>>>>> 74a32afb
};
use strum::{Display, EnumIter, FromRepr, IntoEnumIterator};

use crate::{
    destroy,
    tabs::{AboutTab, EmailTab, RecipeTab, TracerouteTab, WeatherTab},
    term, THEME,
};

#[derive(Debug, Default, Clone, Copy, PartialEq, Eq)]
pub struct App {
    mode: Mode,
    tab: Tab,
    about_tab: AboutTab,
    recipe_tab: RecipeTab,
    email_tab: EmailTab,
    traceroute_tab: TracerouteTab,
    weather_tab: WeatherTab,
}

#[derive(Debug, Default, Clone, Copy, PartialEq, Eq)]
enum Mode {
    #[default]
    Running,
    Destroy,
    Quit,
}

#[derive(Debug, Clone, Copy, Default, Display, EnumIter, FromRepr, PartialEq, Eq)]
enum Tab {
    #[default]
    About,
    Recipe,
    Email,
    Traceroute,
    Weather,
}

pub fn run(terminal: &mut Terminal<impl Backend>) -> Result<()> {
    App::default().run(terminal)
}

impl App {
    /// Run the app until the user quits.
    pub fn run(&mut self, terminal: &mut Terminal<impl Backend>) -> Result<()> {
        while self.is_running() {
            self.draw(terminal)?;
            self.handle_events()?;
        }
        Ok(())
    }

    fn is_running(&self) -> bool {
        self.mode != Mode::Quit
    }

    /// Draw a single frame of the app.
    fn draw(&self, terminal: &mut Terminal<impl Backend>) -> Result<()> {
        terminal
            .draw(|frame| {
                frame.render_widget(self, frame.size());
                if self.mode == Mode::Destroy {
                    destroy::destroy(frame);
                }
            })
            .wrap_err("terminal.draw")?;
        Ok(())
    }

    /// Handle events from the terminal.
    ///
    /// This function is called once per frame, The events are polled from the stdin with timeout of
    /// 1/50th of a second. This was chosen to try to match the default frame rate of a GIF in VHS.
    fn handle_events(&mut self) -> Result<()> {
        let timeout = Duration::from_secs_f64(1.0 / 50.0);
        match term::next_event(timeout)? {
            Some(Event::Key(key)) if key.kind == KeyEventKind::Press => self.handle_key_press(key),
            _ => {}
        }
        Ok(())
    }

    fn handle_key_press(&mut self, key: KeyEvent) {
        match key.code {
            KeyCode::Char('q') | KeyCode::Esc => self.mode = Mode::Quit,
            KeyCode::Char('h') | KeyCode::Left => self.prev_tab(),
            KeyCode::Char('l') | KeyCode::Right => self.next_tab(),
            KeyCode::Char('k') | KeyCode::Up => self.prev(),
            KeyCode::Char('j') | KeyCode::Down => self.next(),
            KeyCode::Char('d') | KeyCode::Delete => self.destroy(),
            _ => {}
        };
    }

    fn prev(&mut self) {
        match self.tab {
            Tab::About => self.about_tab.prev_row(),
            Tab::Recipe => self.recipe_tab.prev(),
            Tab::Email => self.email_tab.prev(),
            Tab::Traceroute => self.traceroute_tab.prev_row(),
            Tab::Weather => self.weather_tab.prev(),
        }
    }

    fn next(&mut self) {
        match self.tab {
            Tab::About => self.about_tab.next_row(),
            Tab::Recipe => self.recipe_tab.next(),
            Tab::Email => self.email_tab.next(),
            Tab::Traceroute => self.traceroute_tab.next_row(),
            Tab::Weather => self.weather_tab.next(),
        }
    }

    fn prev_tab(&mut self) {
        self.tab = self.tab.prev();
    }

    fn next_tab(&mut self) {
        self.tab = self.tab.next();
    }

    fn destroy(&mut self) {
        self.mode = Mode::Destroy;
    }
}

/// Implement Widget for &App rather than for App as we would otherwise have to clone or copy the
/// entire app state on every frame. For this example, the app state is small enough that it doesn't
/// matter, but for larger apps this can be a significant performance improvement.
impl Widget for &App {
    fn render(self, area: Rect, buf: &mut Buffer) {
        let vertical = Layout::vertical([
            Constraint::Length(1),
            Constraint::Min(0),
            Constraint::Length(1),
        ]);
        let [title_bar, tab, bottom_bar] = vertical.areas(area);

        Block::new().style(THEME.root).render(area, buf);
        self.render_title_bar(title_bar, buf);
        self.render_selected_tab(tab, buf);
        App::render_bottom_bar(bottom_bar, buf);
    }
}

impl App {
    fn render_title_bar(&self, area: Rect, buf: &mut Buffer) {
        let layout = Layout::horizontal([Constraint::Min(0), Constraint::Length(43)]);
        let [title, tabs] = layout.areas(area);

        Span::styled("Ratatui", THEME.app_title).render(title, buf);
        let titles = Tab::iter().map(Tab::title);
        Tabs::new(titles)
            .style(THEME.tabs)
            .highlight_style(THEME.tabs_selected)
            .select(self.tab as usize)
            .divider("")
            .padding("", "")
            .render(tabs, buf);
    }

    fn render_selected_tab(&self, area: Rect, buf: &mut Buffer) {
        match self.tab {
            Tab::About => self.about_tab.render(area, buf),
            Tab::Recipe => self.recipe_tab.render(area, buf),
            Tab::Email => self.email_tab.render(area, buf),
            Tab::Traceroute => self.traceroute_tab.render(area, buf),
            Tab::Weather => self.weather_tab.render(area, buf),
        };
    }

    fn render_bottom_bar(area: Rect, buf: &mut Buffer) {
        let keys = [
            ("H/←", "Left"),
            ("L/→", "Right"),
            ("K/↑", "Up"),
            ("J/↓", "Down"),
            ("D/Del", "Destroy"),
            ("Q/Esc", "Quit"),
        ];
        let spans = keys
            .iter()
            .flat_map(|(key, desc)| {
                let key = Span::styled(format!(" {key} "), THEME.key_binding.key);
                let desc = Span::styled(format!(" {desc} "), THEME.key_binding.description);
                [key, desc]
            })
            .collect_vec();
        Line::from(spans)
            .centered()
            .style((Color::Indexed(236), Color::Indexed(232)))
            .render(area, buf);
    }
}

impl Tab {
    fn next(self) -> Self {
        let current_index = self as usize;
        let next_index = current_index.saturating_add(1);
        Self::from_repr(next_index).unwrap_or(self)
    }

    fn prev(self) -> Self {
        let current_index = self as usize;
        let prev_index = current_index.saturating_sub(1);
        Self::from_repr(prev_index).unwrap_or(self)
    }

    fn title(self) -> String {
        match self {
            Self::About => String::new(),
            tab => format!(" {tab} "),
        }
    }
}<|MERGE_RESOLUTION|>--- conflicted
+++ resolved
@@ -3,19 +3,14 @@
 use color_eyre::{eyre::Context, Result};
 use itertools::Itertools;
 use ratatui::{
-<<<<<<< HEAD
     backend::Backend,
     buffer::Buffer,
+    crossterm::event::{Event, KeyCode, KeyEvent, KeyEventKind},
     layout::{Constraint, Layout, Rect},
     style::Color,
     terminal::Terminal,
     text::{Line, Span},
     widgets::{Block, Tabs, Widget},
-=======
-    crossterm::event::{Event, KeyCode, KeyEvent, KeyEventKind},
-    prelude::*,
-    widgets::*,
->>>>>>> 74a32afb
 };
 use strum::{Display, EnumIter, FromRepr, IntoEnumIterator};
 
