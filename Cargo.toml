[package]
name = "ratatui"
version = "0.28.1" # crate version
authors = ["Florian Dehau <work@fdehau.com>", "The Ratatui Developers"]
description = "A library that's all about cooking up terminal user interfaces"
documentation = "https://docs.rs/ratatui/latest/ratatui/"
repository = "https://github.com/ratatui/ratatui"
homepage = "https://ratatui.rs"
keywords = ["tui", "terminal", "dashboard"]
categories = ["command-line-interface"]
readme = "README.md"
license = "MIT"
exclude = [
  "assets/*",
  ".github",
  "Makefile.toml",
  "CONTRIBUTING.md",
  "*.log",
  "tags",
]
edition = "2021"
rust-version = "1.74.0"

[dependencies]
bitflags = "2.3"
cassowary = "0.3"
compact_str = "0.8.0"
crossterm = { version = "0.28.1", optional = true }
document-features = { version = "0.2.7", optional = true }
instability = "0.3.1"
itertools = "0.13"
lru = "0.12.0"
paste = "1.0.2"
palette = { version = "0.7.6", optional = true }
serde = { version = "1", optional = true, features = ["derive"] }
strum = { version = "0.26", features = ["derive"] }
strum_macros = { version = "0.26.3" }
termwiz = { version = "0.22.0", optional = true }
time = { version = "0.3.11", optional = true, features = ["local-offset"] }
unicode-segmentation = "1.10"
unicode-truncate = "1"
unicode-width = "0.1.13"

[target.'cfg(not(windows))'.dependencies]
# termion is not supported on Windows
termion = { version = "4.0.0", optional = true }

[dev-dependencies]
argh = "0.1.12"
color-eyre = "0.6.2"
criterion = { version = "0.5.1", features = ["html_reports"] }
crossterm = { version = "0.28.1", features = ["event-stream"] }
derive_builder = "0.20.0"
fakeit = "1.1"
font8x8 = "0.3.1"
futures = "0.3.30"
indoc = "2"
octocrab = "0.39.0"
pretty_assertions = "1.4.0"
rand = "0.8.5"
rand_chacha = "0.3.1"
rstest = "0.22.0"
serde_json = "1.0.109"
tokio = { version = "1.39.2", features = [
  "rt",
  "macros",
  "time",
  "rt-multi-thread",
] }
tracing = "0.1.40"
tracing-appender = "0.2.3"
tracing-subscriber = { version = "0.3.18", features = ["env-filter"] }

[lints.rust]
unsafe_code = "forbid"

[lints.clippy]
cargo = { level = "warn", priority = -1 }
pedantic = { level = "warn", priority = -1 }
cast_possible_truncation = "allow"
cast_possible_wrap = "allow"
cast_precision_loss = "allow"
cast_sign_loss = "allow"
missing_errors_doc = "allow"
missing_panics_doc = "allow"
module_name_repetitions = "allow"
must_use_candidate = "allow"

# we often split up a module into multiple files with the main type in a file named after the
# module, so we want to allow this pattern
module_inception = "allow"

# nursery or restricted
as_underscore = "warn"
deref_by_slicing = "warn"
else_if_without_else = "warn"
empty_line_after_doc_comments = "warn"
equatable_if_let = "warn"
fn_to_numeric_cast_any = "warn"
format_push_string = "warn"
map_err_ignore = "warn"
missing_const_for_fn = "warn"
mixed_read_write_in_expression = "warn"
mod_module_files = "warn"
needless_pass_by_ref_mut = "warn"
needless_raw_strings = "warn"
or_fun_call = "warn"
redundant_type_annotations = "warn"
rest_pat_in_fully_bound_structs = "warn"
string_lit_chars_any = "warn"
string_slice = "warn"
string_to_string = "warn"
unnecessary_self_imports = "warn"
use_self = "warn"

[features]
#! The crate provides a set of optional features that can be enabled in your `cargo.toml` file.
#!
## By default, we enable the crossterm backend as this is a reasonable choice for most applications
## as it is supported on Linux/Mac/Windows systems. We also enable the `underline-color` feature
## which allows you to set the underline color of text.
default = ["crossterm", "underline-color"]
#! Generally an application will only use one backend, so you should only enable one of the following features:
## enables the [`CrosstermBackend`](backend::CrosstermBackend) backend and adds a dependency on [`crossterm`].
crossterm = ["dep:crossterm"]
## enables the [`TermionBackend`](backend::TermionBackend) backend and adds a dependency on [`termion`].
termion = ["dep:termion"]
## enables the [`TermwizBackend`](backend::TermwizBackend) backend and adds a dependency on [`termwiz`].
termwiz = ["dep:termwiz"]

#! The following optional features are available for all backends:
## enables serialization and deserialization of style and color types using the [`serde`] crate.
## This is useful if you want to save themes to a file.
serde = ["dep:serde", "bitflags/serde", "compact_str/serde"]

## enables the [`border!`] macro.
macros = []

## enables conversions from colors in the [`palette`] crate to [`Color`](crate::style::Color).
palette = ["dep:palette"]

## enables all widgets.
all-widgets = ["widget-calendar"]

#! Widgets that add dependencies are gated behind feature flags to prevent unused transitive
#! dependencies. The available features are:
## enables the [`calendar`](widgets::calendar) widget module and adds a dependency on [`time`].
widget-calendar = ["dep:time"]

#! The following optional features are only available for some backends:

## enables the backend code that sets the underline color.
## Underline color is only supported by the [`CrosstermBackend`](backend::CrosstermBackend) backend,
## and is not supported on Windows 7.
underline-color = ["dep:crossterm"]

#! The following features are unstable and may change in the future:

## Enable all unstable features.
unstable = ["unstable-rendered-line-info", "unstable-widget-ref"]

## Enables the [`Paragraph::line_count`](widgets::Paragraph::line_count)
## [`Paragraph::line_width`](widgets::Paragraph::line_width) methods
## which are experimental and may change in the future.
## See [Issue 293](https://github.com/ratatui/ratatui/issues/293) for more details.
unstable-rendered-line-info = []

## Enables the [`WidgetRef`](widgets::WidgetRef) and [`StatefulWidgetRef`](widgets::StatefulWidgetRef) traits which are experimental and may change in
## the future.
unstable-widget-ref = []

## Enables the `WidgetExt` trait which is experimental and may change in the future.
unstable-widget-ext = []

[package.metadata.docs.rs]
all-features = true
# see https://doc.rust-lang.org/nightly/rustdoc/scraped-examples.html
cargo-args = ["-Zunstable-options", "-Zrustdoc-scrape-examples"]
rustdoc-args = ["--cfg", "docsrs"]

# Improve benchmark consistency
[profile.bench]
codegen-units = 1
lto = true

[lib]
bench = false

[[bench]]
name = "main"
harness = false

[[example]]
name = "async"
required-features = ["crossterm"]
doc-scrape-examples = true

[[example]]
name = "ansi_buffer"
required-features = ["unstable-widget-ext", "unstable-widget-ref"]
doc-scrape-examples = true

[[example]]
name = "barchart-grouped"
required-features = ["crossterm"]
doc-scrape-examples = true

[[example]]
name = "block"
required-features = ["crossterm"]
doc-scrape-examples = true

[[example]]
name = "calendar"
required-features = ["crossterm", "widget-calendar"]
doc-scrape-examples = true

[[example]]
name = "canvas"
required-features = ["crossterm"]
doc-scrape-examples = true

[[example]]
name = "chart"
required-features = ["crossterm"]
doc-scrape-examples = true

[[example]]
name = "colors"
required-features = ["crossterm"]
# this example is a bit verbose, so we don't want to include it in the docs
doc-scrape-examples = false

[[example]]
name = "colors_rgb"
required-features = ["crossterm", "palette"]
doc-scrape-examples = true

[[example]]
name = "constraint-explorer"
required-features = ["crossterm"]
doc-scrape-examples = true

[[example]]
name = "constraints"
required-features = ["crossterm"]
doc-scrape-examples = false

[[example]]
name = "custom_widget"
required-features = ["crossterm"]
doc-scrape-examples = true

[[example]]
name = "demo"
# this runs for all of the terminal backends, so it can't be built using --all-features or scraped
doc-scrape-examples = false

[[example]]
name = "demo2"
required-features = ["crossterm", "palette", "widget-calendar"]
doc-scrape-examples = true

[[example]]
name = "docsrs"
required-features = ["crossterm"]
doc-scrape-examples = false

[[example]]
name = "flex"
required-features = ["crossterm"]
doc-scrape-examples = true

[[example]]
name = "gauge"
required-features = ["crossterm"]
doc-scrape-examples = true

[[example]]
name = "hello_world"
required-features = ["crossterm"]
doc-scrape-examples = true

[[example]]
name = "inline"
required-features = ["crossterm"]
doc-scrape-examples = true

[[example]]
name = "layout"
required-features = ["crossterm"]
doc-scrape-examples = true

[[example]]
name = "line_gauge"
required-features = ["crossterm"]
doc-scrape-examples = true

[[example]]
name = "hyperlink"
required-features = ["crossterm"]
doc-scrape-examples = true

[[example]]
name = "list"
required-features = ["crossterm"]
doc-scrape-examples = true

[[example]]
name = "minimal"
required-features = ["crossterm"]
# prefer to show the more featureful examples in the docs
doc-scrape-examples = false

[[example]]
name = "modifiers"
required-features = ["crossterm"]
# this example is a bit verbose, so we don't want to include it in the docs
doc-scrape-examples = false

[[example]]
name = "panic"
required-features = ["crossterm"]
doc-scrape-examples = true

[[example]]
name = "paragraph"
required-features = ["crossterm"]
doc-scrape-examples = true

[[example]]
name = "popup"
required-features = ["crossterm"]
doc-scrape-examples = true

[[example]]
name = "ratatui-logo"
required-features = ["crossterm"]
doc-scrape-examples = true

[[example]]
name = "scrollbar"
required-features = ["crossterm"]
doc-scrape-examples = true

[[example]]
name = "sparkline"
required-features = ["crossterm"]
doc-scrape-examples = true

[[example]]
name = "table"
required-features = ["crossterm"]
doc-scrape-examples = true

[[example]]
name = "tabs"
required-features = ["crossterm"]
doc-scrape-examples = true

[[example]]
name = "tracing"
required-features = ["crossterm"]
doc-scrape-examples = true

[[example]]
name = "user_input"
required-features = ["crossterm"]
doc-scrape-examples = true

[[example]]
<<<<<<< HEAD
name = "widget_impl"
required-features = ["crossterm", "unstable-widget-ref"]
=======
name = "widget_ext"
required-features = ["unstable-widget-ext"]
>>>>>>> 48924e9c
doc-scrape-examples = true

[[test]]
name = "state_serde"
required-features = ["serde"]<|MERGE_RESOLUTION|>--- conflicted
+++ resolved
@@ -369,13 +369,13 @@
 doc-scrape-examples = true
 
 [[example]]
-<<<<<<< HEAD
 name = "widget_impl"
 required-features = ["crossterm", "unstable-widget-ref"]
-=======
+doc-scrape-examples = true
+
+[[example]]
 name = "widget_ext"
 required-features = ["unstable-widget-ext"]
->>>>>>> 48924e9c
 doc-scrape-examples = true
 
 [[test]]
